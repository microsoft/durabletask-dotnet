// Copyright (c) Microsoft Corporation.
// Licensed under the MIT License.

using System.Globalization;
using System.Security.Cryptography;
using System.Text;
using DurableTask.Core;
<<<<<<< HEAD
using DurableTask.Core.Entities.OperationFormat;
using Microsoft.DurableTask.Entities;
=======
using DurableTask.Core.Serializing.Internal;
>>>>>>> 5522db3d
using Microsoft.Extensions.Logging;

namespace Microsoft.DurableTask.Worker.Shims;

/// <summary>
/// A wrapper to go from <see cref="OrchestrationContext" /> to <see cref="TaskOrchestrationContext "/>.
/// </summary>
sealed partial class TaskOrchestrationContextWrapper : TaskOrchestrationContext
{
    readonly Dictionary<string, Queue<IEventSource>> externalEventSources = new(StringComparer.OrdinalIgnoreCase);
    readonly NamedQueue<string> externalEventBuffer = new();
    readonly OrchestrationContext innerContext;
    readonly OrchestrationInvocationContext invocationContext;
    readonly ILogger logger;
    readonly object? deserializedInput;

    int newGuidCounter;
    object? customStatus;
    TaskOrchestrationEntityContext? entityFeature;

    /// <summary>
    /// Initializes a new instance of the <see cref="TaskOrchestrationContextWrapper"/> class.
    /// </summary>
    /// <param name="innerContext">The inner orchestration context.</param>
    /// <param name="invocationContext">The invocation context.</param>
    /// <param name="deserializedInput">The deserialized input.</param>
    public TaskOrchestrationContextWrapper(
        OrchestrationContext innerContext,
        OrchestrationInvocationContext invocationContext,
        object? deserializedInput)
    {
        this.innerContext = Check.NotNull(innerContext);
        this.invocationContext = Check.NotNull(invocationContext);
        this.logger = this.CreateReplaySafeLogger("Microsoft.DurableTask");
        this.deserializedInput = deserializedInput;
    }

    /// <inheritdoc/>
    public override TaskName Name => this.invocationContext.Name;

    /// <inheritdoc/>
    public override string InstanceId => this.innerContext.OrchestrationInstance.InstanceId;

    /// <inheritdoc/>
    public override ParentOrchestrationInstance? Parent => this.invocationContext.Parent;

    /// <inheritdoc/>
    public override bool IsReplaying => this.innerContext.IsReplaying;

    /// <inheritdoc/>
    public override DateTime CurrentUtcDateTime => this.innerContext.CurrentUtcDateTime;

    /// <inheritdoc/>
    public override TaskOrchestrationEntityFeature Entities
    {
        get
        {
            if (this.entityFeature == null)
            {
                if (this.invocationContext.Options.EnableEntitySupport)
                {
                    this.entityFeature = new TaskOrchestrationEntityContext(this);
                }
                else
                {
                    throw new NotSupportedException($"Durable entities are disabled because {nameof(DurableTaskWorkerOptions)}.{nameof(DurableTaskWorkerOptions.EnableEntitySupport)}=false");
                }
            }

            return this.entityFeature;
        }
    }

    /// <summary>
    /// Gets the DataConverter to use for inputs, outputs, and entity states.
    /// </summary>
    internal DataConverter DataConverter => this.invocationContext.Options.DataConverter;

    /// <inheritdoc/>
    protected override ILoggerFactory LoggerFactory => this.invocationContext.LoggerFactory;

    /// <inheritdoc/>
    public override T GetInput<T>() => (T)this.deserializedInput!;

    /// <inheritdoc/>
    public override async Task<T> CallActivityAsync<T>(
        TaskName name,
        object? input = null,
        TaskOptions? options = null)
    {
        // Since the input parameter takes any object, it's possible that callers may accidentally provide a
        // TaskOptions parameter here when the actually meant to provide TaskOptions for the optional options
        // parameter.
        if (input is TaskOptions && options == null)
        {
            throw new ArgumentException(
                $"A {nameof(TaskOptions)} value was provided for the activity input but no value was provided for"
                + $" {nameof(options)}. Did you actually mean to provide a {nameof(TaskOptions)} value for the"
                + $" {nameof(options)} parameter?",
                nameof(input));
        }

        try
        {
            // TODO: Cancellation (https://github.com/microsoft/durabletask-dotnet/issues/7)
            if (options?.Retry?.Policy is RetryPolicy policy)
            {
                return await this.innerContext.ScheduleWithRetry<T>(
                    name.Name,
                    name.Version,
                    policy.ToDurableTaskCoreRetryOptions(),
                    input);
            }
            else if (options?.Retry?.Handler is AsyncRetryHandler handler)
            {
                return await this.InvokeWithCustomRetryHandler(
                    () => this.innerContext.ScheduleTask<T>(name.Name, name.Version, input),
                    name.Name,
                    handler,
                    default);
            }
            else
            {
                return await this.innerContext.ScheduleTask<T>(name.Name, name.Version, input);
            }
        }
        catch (global::DurableTask.Core.Exceptions.TaskFailedException e)
        {
            // Hide the core DTFx types and instead use our own
            throw new TaskFailedException(name, e.ScheduleId, e);
        }
    }

    /// <inheritdoc/>
    public override async Task<TResult> CallSubOrchestratorAsync<TResult>(
        TaskName orchestratorName,
        object? input = null,
        TaskOptions? options = null)
    {
        // TODO: Check to see if this orchestrator is defined
        static string? GetInstanceId(TaskOptions? options)
            => options is SubOrchestrationOptions derived ? derived.InstanceId : null;
        string instanceId = GetInstanceId(options) ?? this.NewGuid().ToString("N");

        Check.NotEntity(this.invocationContext.Options.EnableEntitySupport, instanceId);

        // if this orchestration uses entities, first validate that the suborchsestration call is allowed in the current context
        if (this.entityFeature != null && !this.entityFeature.EntityContext.ValidateSuborchestrationTransition(out string? errorMsg))
        {
            throw new InvalidOperationException(errorMsg);
        }

        try
        {
            if (options?.Retry?.Policy is RetryPolicy policy)
            {
                return await this.innerContext.CreateSubOrchestrationInstanceWithRetry<TResult>(
                    orchestratorName.Name,
                    orchestratorName.Version,
                    instanceId,
                    policy.ToDurableTaskCoreRetryOptions(),
                    input);
            }
            else if (options?.Retry?.Handler is AsyncRetryHandler handler)
            {
                return await this.InvokeWithCustomRetryHandler(
                    () => this.innerContext.CreateSubOrchestrationInstance<TResult>(
                        orchestratorName.Name,
                        orchestratorName.Version,
                        instanceId,
                        input),
                    orchestratorName.Name,
                    handler,
                    default);
            }
            else
            {
                return await this.innerContext.CreateSubOrchestrationInstance<TResult>(
                    orchestratorName.Name,
                    orchestratorName.Version,
                    instanceId,
                    input);
            }
        }
        catch (global::DurableTask.Core.Exceptions.SubOrchestrationFailedException e)
        {
            // Hide the core DTFx types and instead use our own
            throw new TaskFailedException(orchestratorName, e.ScheduleId, e);
        }
    }

    /// <inheritdoc/>
    public override async Task CreateTimer(DateTime fireAt, CancellationToken cancellationToken)
    {
        // Make sure we're always operating in UTC
        DateTime finalFireAtUtc = fireAt.ToUniversalTime();

        // Longer timers are broken down into smaller timers. For example, if fireAt is 7 days from now
        // and the max interval is 3 days, there will be two 3-day timers and a single one-day timer.
        // This is primarily to support backends that don't support infinite timers, like Azure Storage.
        TimeSpan maximumTimerInterval = this.invocationContext.Options.MaximumTimerInterval;
        TimeSpan remainingTime = finalFireAtUtc.Subtract(this.CurrentUtcDateTime);
        while (remainingTime > maximumTimerInterval && !cancellationToken.IsCancellationRequested)
        {
            DateTime nextFireAt = this.CurrentUtcDateTime.Add(maximumTimerInterval);
            await this.innerContext.CreateTimer<object>(nextFireAt, state: null!, cancellationToken);
            remainingTime = finalFireAtUtc.Subtract(this.CurrentUtcDateTime);
        }

        await this.innerContext.CreateTimer<object>(finalFireAtUtc, state: null!, cancellationToken);
    }

    /// <inheritdoc/>
    public override Task<T> WaitForExternalEvent<T>(string eventName, CancellationToken cancellationToken = default)
    {
        // Return immediately if this external event has already arrived.
        if (this.externalEventBuffer.TryTake(eventName, out string? bufferedEventPayload))
        {
            return Task.FromResult(this.DataConverter.Deserialize<T>(bufferedEventPayload));
        }

        // Create a task completion source that will be set when the external event arrives.
        EventTaskCompletionSource<T> eventSource = new();
        if (this.externalEventSources.TryGetValue(eventName, out Queue<IEventSource>? existing))
        {
            if (existing.Count > 0 && existing.Peek().EventType != typeof(T))
            {
                throw new ArgumentException("Events with the same name must have the same type argument. Expected"
                    + $" {existing.Peek().GetType().FullName} but was requested {typeof(T).FullName}.");
            }

            existing.Enqueue(eventSource);
        }
        else
        {
            Queue<IEventSource> eventSourceQueue = new();
            eventSourceQueue.Enqueue(eventSource);
            this.externalEventSources.Add(eventName, eventSourceQueue);
        }

        // TODO: this needs to be tracked and disposed appropriately.
        cancellationToken.Register(() => eventSource.TrySetCanceled(cancellationToken));
        return eventSource.Task;
    }

    /// <inheritdoc/>
    public override void SendEvent(string instanceId, string eventName, object eventData)
    {
        Check.NotEntity(this.invocationContext.Options.EnableEntitySupport, instanceId);

        this.innerContext.SendEvent(new OrchestrationInstance { InstanceId = instanceId }, eventName, eventData);
    }

    /// <inheritdoc/>
    public override void SetCustomStatus(object? customStatus)
    {
        this.customStatus = customStatus;
    }

    /// <inheritdoc/>
    public override void ContinueAsNew(object? newInput = null, bool preserveUnprocessedEvents = true)
    {
        this.innerContext.ContinueAsNew(newInput);

        if (preserveUnprocessedEvents)
        {
            // Send all the buffered external events to ourself.
            OrchestrationInstance instance = new() { InstanceId = this.InstanceId };
            foreach ((string eventName, string eventPayload) in this.externalEventBuffer.TakeAll())
            {
#pragma warning disable CS0618 // Type or member is obsolete -- 'internal' usage.
                this.innerContext.SendEvent(instance, eventName, new RawInput(eventPayload));
#pragma warning restore CS0618 // Type or member is obsolete
            }
        }
    }

    /// <inheritdoc/>
    public override Guid NewGuid()
    {
        static void SwapByteArrayValues(byte[] byteArray)
        {
            SwapByteArrayElements(byteArray, 0, 3);
            SwapByteArrayElements(byteArray, 1, 2);
            SwapByteArrayElements(byteArray, 4, 5);
            SwapByteArrayElements(byteArray, 6, 7);
        }

        static void SwapByteArrayElements(byte[] byteArray, int left, int right)
        {
            (byteArray[right], byteArray[left]) = (byteArray[left], byteArray[right]);
        }

        const string DnsNamespaceValue = "9e952958-5e33-4daf-827f-2fa12937b875";
        const int DeterministicGuidVersion = 5;

        Guid namespaceValueGuid = Guid.Parse(DnsNamespaceValue);

        // The name is a combination of the instance ID, the current orchestrator date/time, and a counter.
        string guidNameValue = string.Concat(
            this.InstanceId,
            "_",
            this.CurrentUtcDateTime.ToString("o"),
            "_",
            this.newGuidCounter.ToString(CultureInfo.InvariantCulture));

        this.newGuidCounter++;

        byte[] nameByteArray = Encoding.UTF8.GetBytes(guidNameValue);
        byte[] namespaceValueByteArray = namespaceValueGuid.ToByteArray();
        SwapByteArrayValues(namespaceValueByteArray);

        byte[] hashByteArray;
#pragma warning disable CA5350 // Do Not Use Weak Cryptographic Algorithms -- not for cryptography
        using (HashAlgorithm hashAlgorithm = SHA1.Create())
        {
            hashAlgorithm.TransformBlock(namespaceValueByteArray, 0, namespaceValueByteArray.Length, null, 0);
            hashAlgorithm.TransformFinalBlock(nameByteArray, 0, nameByteArray.Length);
            hashByteArray = hashAlgorithm.Hash;
        }
#pragma warning restore CA5350 // Do Not Use Weak Cryptographic Algorithms -- not for cryptography

        byte[] newGuidByteArray = new byte[16];
        Array.Copy(hashByteArray, 0, newGuidByteArray, 0, 16);

        int versionValue = DeterministicGuidVersion;
        newGuidByteArray[6] = (byte)((newGuidByteArray[6] & 0x0F) | (versionValue << 4));
        newGuidByteArray[8] = (byte)((newGuidByteArray[8] & 0x3F) | 0x80);

        SwapByteArrayValues(newGuidByteArray);

        return new Guid(newGuidByteArray);
    }

    /// <summary>
    /// exits the critical section, if currently within a critical section. Otherwise, this has no effect.
    /// </summary>
    internal void ExitCriticalSectionIfNeeded()
    {
        this.entityFeature?.ExitCriticalSection();
    }

    /// <summary>
    /// Completes the external event by name, allowing the orchestration to continue if it is waiting on this event.
    /// </summary>
    /// <param name="eventName">The name of the event to complete.</param>
    /// <param name="rawEventPayload">The serialized event payload.</param>
    internal void CompleteExternalEvent(string eventName, string rawEventPayload)
    {
        if (this.externalEventSources.TryGetValue(eventName, out Queue<IEventSource>? waiters))
        {
<<<<<<< HEAD
            object? value;

            if (waiter.EventType == typeof(OperationResult))
            {
                // use the framework-defined deserialization for entity responses, not the application-defined data converter,
                // because we are just unwrapping the entity response without yet deserializing any application-defined data.
                value = this.entityFeature!.EntityContext.DeserializeEntityResponseEvent(rawEventPayload);
            }
            else
            {
                value = this.DataConverter.Deserialize(rawEventPayload, waiter.EventType);
            }
=======
            IEventSource waiter = waiters.Dequeue();
            object? value = this.DataConverter.Deserialize(rawEventPayload, waiter.EventType);
>>>>>>> 5522db3d

            // Events are completed in FIFO order. Remove the key if the last event was delivered.
            if (waiters.Count == 0)
            {
                this.externalEventSources.Remove(eventName);
            }

            waiter.TrySetResult(value);
        }
        else
        {
            // The orchestrator isn't waiting for this event (yet?). Save it in case
            // the orchestrator wants it later.
            this.externalEventBuffer.Add(eventName, rawEventPayload);
        }
    }

    /// <summary>
    /// Gets the serialized custom status.
    /// </summary>
    /// <returns>The custom status serialized to a string, or <c>null</c> if there is not custom status.</returns>
    internal string? GetSerializedCustomStatus()
    {
        return this.DataConverter.Serialize(this.customStatus);
    }

    async Task<T> InvokeWithCustomRetryHandler<T>(
        Func<Task<T>> action,
        string taskName,
        AsyncRetryHandler retryHandler,
        CancellationToken cancellationToken)
    {
        DateTime startTime = this.CurrentUtcDateTime;
        int failureCount = 0;

        while (true)
        {
            try
            {
                return await action();
            }
            catch (global::DurableTask.Core.Exceptions.OrchestrationException e)
            {
                // Some failures are not retryable, like failures for missing activities or sub-orchestrations
                if (e.FailureDetails?.IsNonRetriable == true)
                {
                    throw;
                }

                failureCount++;

                this.logger.RetryingTask(
                    this.InstanceId,
                    taskName,
                    attempt: failureCount);

                RetryContext retryContext = new(
                    this,
                    failureCount,
                    TaskFailureDetails.FromException(e),
                    this.CurrentUtcDateTime.Subtract(startTime),
                    cancellationToken);

                bool keepRetrying = await retryHandler(retryContext);
                if (!keepRetrying)
                {
                    throw;
                }

                if (failureCount == int.MaxValue)
                {
                    // Integer overflow safety check
                    throw;
                }
            }
        }
    }
}<|MERGE_RESOLUTION|>--- conflicted
+++ resolved
@@ -5,12 +5,9 @@
 using System.Security.Cryptography;
 using System.Text;
 using DurableTask.Core;
-<<<<<<< HEAD
 using DurableTask.Core.Entities.OperationFormat;
+using DurableTask.Core.Serializing.Internal;
 using Microsoft.DurableTask.Entities;
-=======
-using DurableTask.Core.Serializing.Internal;
->>>>>>> 5522db3d
 using Microsoft.Extensions.Logging;
 
 namespace Microsoft.DurableTask.Worker.Shims;
@@ -362,9 +359,9 @@
     {
         if (this.externalEventSources.TryGetValue(eventName, out Queue<IEventSource>? waiters))
         {
-<<<<<<< HEAD
             object? value;
 
+            IEventSource waiter = waiters.Dequeue();
             if (waiter.EventType == typeof(OperationResult))
             {
                 // use the framework-defined deserialization for entity responses, not the application-defined data converter,
@@ -375,10 +372,6 @@
             {
                 value = this.DataConverter.Deserialize(rawEventPayload, waiter.EventType);
             }
-=======
-            IEventSource waiter = waiters.Dequeue();
-            object? value = this.DataConverter.Deserialize(rawEventPayload, waiter.EventType);
->>>>>>> 5522db3d
 
             // Events are completed in FIFO order. Remove the key if the last event was delivered.
             if (waiters.Count == 0)
