// Copyright (c) Microsoft Corporation.
// Licensed under the MIT License.

using Microsoft.Extensions.DependencyInjection;
using Microsoft.Extensions.Options;

namespace Microsoft.DurableTask.Client.Tests;

public class DefaultDurableTaskClientBuilderTests
{
    [Fact]
    public void BuildTarget_InvalidType_Throws()
    {
        DefaultDurableTaskClientBuilder builder = new("test", new ServiceCollection());
        Action act = () => builder.BuildTarget = typeof(BadBuildTarget);
        act.Should().ThrowExactly<ArgumentException>().WithParameterName("value");
    }

    [Fact]
    public void BuildTarget_ValidType_Sets()
    {
        DefaultDurableTaskClientBuilder builder = new("test", new ServiceCollection());
        Action act = () => builder.BuildTarget = typeof(GoodBuildTarget);
        act.Should().NotThrow();
        builder.BuildTarget.Should().Be(typeof(GoodBuildTarget));

        builder.BuildTarget = null;
        builder.BuildTarget.Should().BeNull();
    }

    [Fact]
    public void Build_NoTarget_Throws()
    {
        ServiceCollection services = new();
        DefaultDurableTaskClientBuilder builder = new("test", services);
        Action act = () => builder.Build(services.BuildServiceProvider());
        act.Should().ThrowExactly<InvalidOperationException>();
    }

    [Fact]
    public void Build_Target_Built()
    {
        CustomDataConverter converter = new();
        ServiceCollection services = new();
        services.AddOptions();
        services.Configure<DurableTaskClientOptions>("test", x => x.DataConverter = converter);
        DefaultDurableTaskClientBuilder builder = new("test", services)
        {
            BuildTarget = typeof(GoodBuildTarget),
        };

        DurableTaskClient client = builder.Build(services.BuildServiceProvider());
        GoodBuildTarget target = client.Should().BeOfType<GoodBuildTarget>().Subject;
        target.Name.Should().Be("test");
        target.Options.Should().NotBeNull();
        target.Options.DataConverter.Should().BeSameAs(converter);
    }

    class BadBuildTarget
    {
    }

    class GoodBuildTarget : DurableTaskClient
    {
        public GoodBuildTarget(string name, IOptionsMonitor<DurableTaskClientOptions> options)
            : base(name)
        {
            this.Options = options.Get(name);
        }

        public new string Name => base.Name;

        public DurableTaskClientOptions Options { get; }

        public override ValueTask DisposeAsync()
        {
            throw new NotImplementedException();
        }

        public override Task<OrchestrationMetadata?> GetInstanceMetadataAsync(
            string instanceId, bool getInputsAndOutputs = false, CancellationToken cancellation = default)
        {
            throw new NotImplementedException();
        }

        public override AsyncPageable<OrchestrationMetadata> GetInstances(OrchestrationQuery? query = null)
        {
            throw new NotImplementedException();
        }

        public override Task<PurgeResult> PurgeInstanceMetadataAsync(
            string instanceId, CancellationToken cancellation = default)
        {
            throw new NotImplementedException();
        }

        public override Task<PurgeResult> PurgeInstancesAsync(
            PurgeInstancesFilter filter, CancellationToken cancellation = default)
        {
            throw new NotImplementedException();
        }

        public override Task RaiseEventAsync(
            string instanceId, string eventName, object? eventPayload = null, CancellationToken cancellation = default)
        {
            throw new NotImplementedException();
        }

        public override Task ResumeInstanceAsync(string instanceId, string? reason = null, CancellationToken cancellation = default)
        {
            throw new NotImplementedException();
        }

        public override Task<string> ScheduleNewOrchestrationInstanceAsync(
            TaskName orchestratorName,
            object? input = null,
            StartOrchestrationOptions? options = null,
            CancellationToken cancellation = default)
        {
            throw new NotImplementedException();
        }

<<<<<<< HEAD
        public override Task SuspendInstanceAsync(string instanceId, string? reason = null, CancellationToken cancellation = default)
        {
            throw new NotImplementedException();
        }

        public override Task TerminateAsync(string instanceId, object? output)
=======
        public override Task TerminateAsync(
            string instanceId, object? output = null, CancellationToken cancellation = default)
>>>>>>> 64ea9189
        {
            throw new NotImplementedException();
        }

        public override Task<OrchestrationMetadata> WaitForInstanceCompletionAsync(
            string instanceId, bool getInputsAndOutputs = false, CancellationToken cancellation = default)
        {
            throw new NotImplementedException();
        }

        public override Task<OrchestrationMetadata> WaitForInstanceStartAsync(
            string instanceId, bool getInputsAndOutputs = false, CancellationToken cancellation = default)
        {
            throw new NotImplementedException();
        }
    }

    class CustomDataConverter : DataConverter
    {
        public override object? Deserialize(string? data, Type targetType)
        {
            throw new NotImplementedException();
        }

        public override string? Serialize(object? value)
        {
            throw new NotImplementedException();
        }
    }
}<|MERGE_RESOLUTION|>--- conflicted
+++ resolved
@@ -106,7 +106,8 @@
             throw new NotImplementedException();
         }
 
-        public override Task ResumeInstanceAsync(string instanceId, string? reason = null, CancellationToken cancellation = default)
+        public override Task ResumeInstanceAsync(
+            string instanceId, string? reason = null, CancellationToken cancellation = default)
         {
             throw new NotImplementedException();
         }
@@ -120,17 +121,14 @@
             throw new NotImplementedException();
         }
 
-<<<<<<< HEAD
-        public override Task SuspendInstanceAsync(string instanceId, string? reason = null, CancellationToken cancellation = default)
+        public override Task SuspendInstanceAsync(
+            string instanceId, string? reason = null, CancellationToken cancellation = default)
         {
             throw new NotImplementedException();
         }
 
-        public override Task TerminateAsync(string instanceId, object? output)
-=======
         public override Task TerminateAsync(
             string instanceId, object? output = null, CancellationToken cancellation = default)
->>>>>>> 64ea9189
         {
             throw new NotImplementedException();
         }
