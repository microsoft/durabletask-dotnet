--- conflicted
+++ resolved
@@ -1,278 +1,274 @@
-﻿# Changelog
-
-## (Unreleased)
-
-<<<<<<< HEAD
-- Add New Property Properties to TaskOrchestrationContext by @nytian in [#415](https://github.com/microsoft/durabletask-dotnet/pull/415)
-- Add automatic retry on gateway timeout in `GrpcDurableTaskClient.WaitForInstanceCompletionAsync` in [#412](https://github.com/microsoft/durabletask-dotnet/pull/412))
-=======
-- Add automatic retry on gateway timeout in `GrpcDurableTaskClient.WaitForInstanceCompletionAsync` in ([#412](https://github.com/microsoft/durabletask-dotnet/pull/412))
->>>>>>> c27770aa
-- Add specific logging for NotFound error on worker connection by @halspang in ([#413](https://github.com/microsoft/durabletask-dotnet/pull/413))
-- Add user agent header to gRPC called in ([#417](https://github.com/microsoft/durabletask-dotnet/pull/417))
-
-## v1.10.0
-
-- Update DurableTask.Core to v3.1.0 and Bump version to v1.10.0 by @nytian in ([#411](https://github.com/microsoft/durabletask-dotnet/pull/411))
-
-## v1.9.1
-
-- Add basic orchestration and activity execution logs by @cgillum in ([#405](https://github.com/microsoft/durabletask-dotnet/pull/405))
-- Add default version in `TaskOrchestrationContext` by @halspang in ([#408](https://github.com/microsoft/durabletask-dotnet/pull/408))
-
-## v1.9.0
-
-- Fix schedule sample logging setup by @YunchuWang in ([#392](https://github.com/microsoft/durabletask-dotnet/pull/392))
-- Introduce versioning to the DurableTaskClient by @halspang in ([#393](https://github.com/microsoft/durabletask-dotnet/pull/393))
-- Support for local credential types for DTS by @cgillum in ([#396](https://github.com/microsoft/durabletask-dotnet/pull/396))
-- Add utilities for easier versioning usage by @halspang in ([#394](https://github.com/microsoft/durabletask-dotnet/pull/394))
-- Add tags to CreateInstanceRequest by @torosent in ([#397](https://github.com/microsoft/durabletask-dotnet/pull/397))
-- Partial Purge Support by @YunchuWang in ([#400](https://github.com/microsoft/durabletask-dotnet/pull/400))
-- Dts Grpc client retry support by @YunchuWang in ([#403](https://github.com/microsoft/durabletask-dotnet/pull/403))
-- Introduce orchestration versioning into worker by @halspang in ([#401](https://github.com/microsoft/durabletask-dotnet/pull/401))
-
-## v1.8.1
-
-- Add timeout to gRPC workitem streaming ([#390](https://github.com/microsoft/durabletask-dotnet/pull/390))
-
-## v1.8.0
-
-- Add Schedule Support for Durable Task Framework ([#368](https://github.com/microsoft/durabletask-dotnet/pull/368))
-- Fixes and improvements
-
-## v1.7.0
-
-- Add parent trace context information when scheduling an orchestration ([#358](https://github.com/microsoft/durabletask-dotnet/pull/358))
-
-## v1.6.0
-
-- Added new preview packages, `Microsoft.DurableTask.Client.AzureManaged` and `Microsoft.DurableTask.Worker.AzureManaged`
-- Move to Central Package Management ([#373](https://github.com/microsoft/durabletask-dotnet/pull/373))
-
-### Microsoft.DurableTask.Client
-
-- Add new `IDurableTaskClientBuilder AddDurableTaskClient(IServiceCollection, string?)` API
-
-### Microsoft.DurableTask.Worker
-
-- Add new `IDurableTaskWorkerBuilder AddDurableTaskWorker(IServiceCollection, string?)` API
-- Add support for work item history streaming
-
-### Microsoft.DurableTask.Worker.Grpc
-
-- Provide entity support for direct grpc connections to DTS ([#369](https://github.com/microsoft/durabletask-dotnet/pull/369))
-
-### Microsoft.DurableTask.Grpc
-
-- Replace submodule for proto files with download script for easier maintenance
-- Update to latest proto files
-
-## v1.5.0
-
-- Implement work item completion tokens for standalone worker scenarios ([#359](https://github.com/microsoft/durabletask-dotnet/pull/359))
-- Support for worker concurrency configuration ([#359](https://github.com/microsoft/durabletask-dotnet/pull/359))
-- Bump System.Text.Json to 6.0.10
-- Initial support for the Azure-managed [Durable Task Scheduler](https://techcommunity.microsoft.com/blog/appsonazureblog/announcing-limited-early-access-of-the-durable-task-scheduler-for-azure-durable-/4286526) preview.
-
-## v1.4.0
-
-- Microsoft.Azure.DurableTask.Core dependency increased to `3.0.0`
-
-## v1.3.0
-
-### Microsoft.DurableTask.Abstractions
-
-- Add `RetryPolicy.Handle` property to allow for exception filtering on retries ([#314](https://github.com/microsoft/durabletask-dotnet/pull/314))
-
-## v1.2.4
-
-- Microsoft.Azure.DurableTask.Core dependency increased to `2.17.1`
-
-## v1.2.3
-
-### Microsoft.DurableTask.Client
-
-- Fix filter not being passed along in `PurgeAllInstancesAsync` (https://github.com/microsoft/durabletask-dotnet/pull/289)
-
-### Microsoft.DurableTask.Abstractions
-
-- Enable inner exception detail propagation in `TaskFailureDetails` ([#290](https://github.com/microsoft/durabletask-dotnet/pull/290))
-- Microsoft.Azure.DurableTask.Core dependency increased to `2.17.0`
-
-## v1.2.2
-
-### Microsoft.DurableTask.Abstractions
-
-- Fix `TaskFailureDetails.IsCausedBy` to support custom exceptions and 3rd party exceptions ([#273](https://github.com/microsoft/durabletask-dotnet/pull/273))
-- Microsoft.Azure.DurableTask.Core dependency increased to `2.16.2`
-
-### Microsoft.DurableTask.Client
-
-- Fix typo in `PurgeInstanceAsync`  in `DurableTaskClient` (https://github.com/microsoft/durabletask-dotnet/pull/264)
-
-## v1.2.0
-
-- Adds support to recursively terminate/purge sub-orchestrations in `GrpcDurableTaskClient` (https://github.com/microsoft/durabletask-dotnet/pull/262)
-
-## v1.1.1
-
-- Microsoft.Azure.DurableTask.Core dependency increased to `2.16.1`
-
-## v1.1.0
-
-- Microsoft.Azure.DurableTask.Core dependency increased to `2.16.0`
-
-## v1.1.0-preview.2
-
-- Microsoft.Azure.DurableTask.Core dependency increased to `2.16.0-preview.2`
-
-## v1.1.0-preview.1
-
-Adds support for durable entities. Learn more [here](https://learn.microsoft.com/azure/azure-functions/durable/durable-functions-entities?tabs=csharp).
-
-### Microsoft.DurableTask.Abstractions
-
-- Microsoft.Azure.DurableTask.Core dependency increased to `2.16.0-preview.1`
-
-## v1.0.5
-
-### Microsoft.DurableTask.Abstractions
-
-- Microsoft.Azure.DurableTask.Core dependency increased to `2.15.0` (https://github.com/microsoft/durabletask-dotnet/pull/212)
-
-### Microsoft.DurableTask.Worker
-
-- Fix re-encoding of events when using `TaskOrchestrationContext.ContinueAsNew(preserveUnprocessedEvents: true)` (https://github.com/microsoft/durabletask-dotnet/pull/212)
-
-## v1.0.4
-
-### Microsoft.DurableTask.Worker
-
-- Fix handling of concurrent external events with the same name (https://github.com/microsoft/durabletask-dotnet/pull/194)
-
-## v1.0.3
-
-### Microsoft.DurableTask.Worker
-
-- Fix instance ID not being passed in when using retry policy (https://github.com/microsoft/durabletask-dotnet/issues/174)
-
-### Microsoft.DurableTask.Worker.Grpc
-
-- Add `GrpcDurableTaskWorkerOptions.CallInvoker` as an alternative to `GrpcDurableTaskWorkerOptions.Channel`
-
-### Microsoft.DurableTask.Client.Grpc
-
-- Add `GrpcDurableTaskClientOptions.CallInvoker` as an alternative to `GrpcDurableTaskClientOptions.Channel`
-
-## v1.0.2
-
-### Microsoft.DurableTask.Worker
-
-- Fix issue with `TaskOrchestrationContext.Parent` not being set.
-
-## v1.0.1
-
-### Microsoft.DurableTask.Client
-
-- Fix incorrect bounds check on `PurgeResult`
-- Address typo for `DurableTaskClient.GetInstancesAsync` (incorrectly pluralized)
-    - Added `GetInstanceAsync`
-    - Hide `GetInstancesAsync` from editor
-
-## v1.0.0
-
-- Added `SuspendInstanceAsync` and `ResumeInstanceAsync` to `DurableTaskClient`.
-- Rename `DurableTaskClient` methods
-    - `TerminateAsync` -> `TerminateInstanceAsync`
-    - `PurgeInstanceMetadataAsync` -> `PurgeInstanceAsync`
-    - `PurgeInstances` -> `PurgeAllInstancesAsync`
-    - `GetInstanceMetadataAsync` -> `GetInstanceAsync`
-    - `GetInstances` -> `GetAllInstancesAsync`
-- `TaskOrchestrationContext.CreateReplaySafeLogger` now creates `ILogger` directly (as opposed to wrapping an existing `ILogger`).
-- Durable Functions class-based syntax now resolves `ITaskActivity` instances from `IServiceProvider`, if available there.
-- `DurableTaskClient` methods have been touched up to ensure `CancellationToken` is included, as well as is the last parameter.
-- Removed obsolete/unimplemented local lambda activity calls from `TaskOrchestrationContext`
-- Input is now an optional parameter on `TaskOrchestrationContext.ContinueAsNew`
-- Multi-target gRPC projects to now use `Grpc.Net.Client` when appropriate (.NET6.0 and up)
-
-*Note: `Microsoft.DurableTask.Generators` is remaining as `preview.1`.*
-
-## v1.0.0-rc.1
-
-### Included Packages
-
-Microsoft.DurableTask.Abstractions \
-Microsoft.DurableTask.Client \
-Microsoft.DurableTask.Client.Grpc \
-Microsoft.DurableTask.Worker \
-Microsoft.DurableTask.Worker.Grpc \
-
-_see v1.0.0-preview.1 for `Microsoft.DurableTask.Generators`_
-
-### Updates
-
-- Refactors and splits assemblies.
-  - `Microsoft.DurableTask.Abstractions`
-  - `Microsoft.DurableTask.Generators`
-  - `Microsoft.DurableTask.Client`
-  - `Microsoft.DurableTask.Client.Grpc`
-  - `Microsoft.DurableTask.Worker`
-  - `Microsoft.DurableTask.Worker.Grpc`
-- Added more API documentation
-- Adds ability to perform multi-instance query
-- Adds `PurgeInstancesMetadataAsync` and `PurgeInstancesAsync` support and implementation to `GrpcDurableTaskClient`
-- Fix issue with mixed Newtonsoft.Json and System.Text.Json serialization.
-- `IDurableTaskClientProvider` added to support multiple named clients.
-- Added new options pattern for starting new and sub orchestrations.
-- Overhauled builder API built on top of .NET generic host.
-  - Now relies on dependency injection.
-  - Integrates into options pattern, giving a variety of ways for user configuration.
-  - Builder is now re-enterable. Multiple calls to `.AddDurableTask{Worker|Client}` with the same name will yield the exact same builder instance.
-
-### Breaking Changes
-
-- `Microsoft.DurableTask.Generators` reference removed.
-- Added new abstract property `TaskOrchestrationContext.ParentInstance`.
-- Added new abstract method `DurableTaskClient.PurgeInstancesAsync`.
-- Renamed `TaskOrchestratorBase` to `TaskOrchestrator`
-  - `OnRunAsync` -> `RunAsync`, forced-nullability removed.
-  - Nullability can be done in generic params, ie: `MyOrchestrator : TaskOrchestrator<string?, string?>`
-  - Nullability is not verified at runtime by the base class, it is up to the individual orchestrator implementations to verify their own nullability.
-- Renamed `TaskActivityBase` to `TaskActivity`
-  - `OnRun` removed. With both `OnRun` and `OnRunAsync`, there was no compiler error when you did not implement one. The remaining method is now marked `abstract` to force an implementation. Synchronous implementation can still be done via `Task.FromResult`.
-  - `OnRunAsync` -> `RunAsync`, forced-nullability removed.
-  - Nullability can be done in generic params, ie: `MyActivity : TaskActivity<string?, string?>`
-  - Nullability is not verified at runtime by the base class, it is up to the individual activity implementations to verify their own nullability.
-- `TaskOrchestrationContext.StartSubOrchestrationAsync` refactored:
-  - `instanceId` parameter removed. Can now specify it via supplying `SubOrchestrationOptions` for `TaskOptions`.
-- `TaskOptions` refactored to be a record type.
-  - Builder removed.
-  - Retry provided via a property `TaskRetryOptions`, which is a pseudo union-type which can be either a `RetryPolicy` or `AsyncRetryHandler`.
-  - `SubOrchestrationOptions` is a derived type that can be used to specific a sub-orchestrations instanceId.
-  - Helper method `.WithInstanceId(string? instanceId)` added.
-- `DurableTaskClient.ScheduleNewOrchestrationInstanceAsync` refactored:
-  - `instanceId` and `startAfter` wrapped into `StartOrchestrationOptions` object.
-- Builder API completely overhauled. Now built entirely on top of the .NET generic host.
-  - See samples for how the new API works.
-  - Supports multiple workers and named-clients.
-- Ability to set `TaskName.Version` removed for now. Will be added when we address versioning.
-- `IDurableTaskRegistry` removed, only `DurableTaskRegistry` concrete type.
-  - All lambda-methods renamed to `AddActivityFunc` and `AddOrchestratorFunc`. This was to avoid ambiguous or incorrect overload resolution with the factory methods.
-
-## v1.0.0-preview.1
-
-### Included Packages
-
-Microsoft.DurableTask.Generators
-
-### Breaking Changes
-
-- `Microsoft.DurableTask.Generators` is now an optional package.
-  - no longer automatically brought in when referencing other packages.
-  - To get code generation, add `<PackageReference Include="Microsoft.DurableTask.Generators" Version="1.0.0-preview.1" PrivateAssets="All" />` to your csproj.
-- `GeneratedDurableTaskExtensions.AddAllGeneratedTasks` made `internal` (from `public`)
-  - This is also to avoid conflicts when multiple files have this method generated. When wanting to expose to external consumes, a new extension method can be manually authored in the desired namespace and with an appropriate name which calls this method.
-
-## v0.4.1-beta
-
-Initial public release
+﻿# Changelog
+
+## (Unreleased)
+
+- Add New Property Properties to TaskOrchestrationContext by @nytian in [#415](https://github.com/microsoft/durabletask-dotnet/pull/415)
+- Add automatic retry on gateway timeout in `GrpcDurableTaskClient.WaitForInstanceCompletionAsync` in [#412](https://github.com/microsoft/durabletask-dotnet/pull/412))
+- Add specific logging for NotFound error on worker connection by @halspang in ([#413](https://github.com/microsoft/durabletask-dotnet/pull/413))
+- Add user agent header to gRPC called in ([#417](https://github.com/microsoft/durabletask-dotnet/pull/417))
+
+## v1.10.0
+
+- Update DurableTask.Core to v3.1.0 and Bump version to v1.10.0 by @nytian in ([#411](https://github.com/microsoft/durabletask-dotnet/pull/411))
+
+## v1.9.1
+
+- Add basic orchestration and activity execution logs by @cgillum in ([#405](https://github.com/microsoft/durabletask-dotnet/pull/405))
+- Add default version in `TaskOrchestrationContext` by @halspang in ([#408](https://github.com/microsoft/durabletask-dotnet/pull/408))
+
+## v1.9.0
+
+- Fix schedule sample logging setup by @YunchuWang in ([#392](https://github.com/microsoft/durabletask-dotnet/pull/392))
+- Introduce versioning to the DurableTaskClient by @halspang in ([#393](https://github.com/microsoft/durabletask-dotnet/pull/393))
+- Support for local credential types for DTS by @cgillum in ([#396](https://github.com/microsoft/durabletask-dotnet/pull/396))
+- Add utilities for easier versioning usage by @halspang in ([#394](https://github.com/microsoft/durabletask-dotnet/pull/394))
+- Add tags to CreateInstanceRequest by @torosent in ([#397](https://github.com/microsoft/durabletask-dotnet/pull/397))
+- Partial Purge Support by @YunchuWang in ([#400](https://github.com/microsoft/durabletask-dotnet/pull/400))
+- Dts Grpc client retry support by @YunchuWang in ([#403](https://github.com/microsoft/durabletask-dotnet/pull/403))
+- Introduce orchestration versioning into worker by @halspang in ([#401](https://github.com/microsoft/durabletask-dotnet/pull/401))
+
+## v1.8.1
+
+- Add timeout to gRPC workitem streaming ([#390](https://github.com/microsoft/durabletask-dotnet/pull/390))
+
+## v1.8.0
+
+- Add Schedule Support for Durable Task Framework ([#368](https://github.com/microsoft/durabletask-dotnet/pull/368))
+- Fixes and improvements
+
+## v1.7.0
+
+- Add parent trace context information when scheduling an orchestration ([#358](https://github.com/microsoft/durabletask-dotnet/pull/358))
+
+## v1.6.0
+
+- Added new preview packages, `Microsoft.DurableTask.Client.AzureManaged` and `Microsoft.DurableTask.Worker.AzureManaged`
+- Move to Central Package Management ([#373](https://github.com/microsoft/durabletask-dotnet/pull/373))
+
+### Microsoft.DurableTask.Client
+
+- Add new `IDurableTaskClientBuilder AddDurableTaskClient(IServiceCollection, string?)` API
+
+### Microsoft.DurableTask.Worker
+
+- Add new `IDurableTaskWorkerBuilder AddDurableTaskWorker(IServiceCollection, string?)` API
+- Add support for work item history streaming
+
+### Microsoft.DurableTask.Worker.Grpc
+
+- Provide entity support for direct grpc connections to DTS ([#369](https://github.com/microsoft/durabletask-dotnet/pull/369))
+
+### Microsoft.DurableTask.Grpc
+
+- Replace submodule for proto files with download script for easier maintenance
+- Update to latest proto files
+
+## v1.5.0
+
+- Implement work item completion tokens for standalone worker scenarios ([#359](https://github.com/microsoft/durabletask-dotnet/pull/359))
+- Support for worker concurrency configuration ([#359](https://github.com/microsoft/durabletask-dotnet/pull/359))
+- Bump System.Text.Json to 6.0.10
+- Initial support for the Azure-managed [Durable Task Scheduler](https://techcommunity.microsoft.com/blog/appsonazureblog/announcing-limited-early-access-of-the-durable-task-scheduler-for-azure-durable-/4286526) preview.
+
+## v1.4.0
+
+- Microsoft.Azure.DurableTask.Core dependency increased to `3.0.0`
+
+## v1.3.0
+
+### Microsoft.DurableTask.Abstractions
+
+- Add `RetryPolicy.Handle` property to allow for exception filtering on retries ([#314](https://github.com/microsoft/durabletask-dotnet/pull/314))
+
+## v1.2.4
+
+- Microsoft.Azure.DurableTask.Core dependency increased to `2.17.1`
+
+## v1.2.3
+
+### Microsoft.DurableTask.Client
+
+- Fix filter not being passed along in `PurgeAllInstancesAsync` (https://github.com/microsoft/durabletask-dotnet/pull/289)
+
+### Microsoft.DurableTask.Abstractions
+
+- Enable inner exception detail propagation in `TaskFailureDetails` ([#290](https://github.com/microsoft/durabletask-dotnet/pull/290))
+- Microsoft.Azure.DurableTask.Core dependency increased to `2.17.0`
+
+## v1.2.2
+
+### Microsoft.DurableTask.Abstractions
+
+- Fix `TaskFailureDetails.IsCausedBy` to support custom exceptions and 3rd party exceptions ([#273](https://github.com/microsoft/durabletask-dotnet/pull/273))
+- Microsoft.Azure.DurableTask.Core dependency increased to `2.16.2`
+
+### Microsoft.DurableTask.Client
+
+- Fix typo in `PurgeInstanceAsync`  in `DurableTaskClient` (https://github.com/microsoft/durabletask-dotnet/pull/264)
+
+## v1.2.0
+
+- Adds support to recursively terminate/purge sub-orchestrations in `GrpcDurableTaskClient` (https://github.com/microsoft/durabletask-dotnet/pull/262)
+
+## v1.1.1
+
+- Microsoft.Azure.DurableTask.Core dependency increased to `2.16.1`
+
+## v1.1.0
+
+- Microsoft.Azure.DurableTask.Core dependency increased to `2.16.0`
+
+## v1.1.0-preview.2
+
+- Microsoft.Azure.DurableTask.Core dependency increased to `2.16.0-preview.2`
+
+## v1.1.0-preview.1
+
+Adds support for durable entities. Learn more [here](https://learn.microsoft.com/azure/azure-functions/durable/durable-functions-entities?tabs=csharp).
+
+### Microsoft.DurableTask.Abstractions
+
+- Microsoft.Azure.DurableTask.Core dependency increased to `2.16.0-preview.1`
+
+## v1.0.5
+
+### Microsoft.DurableTask.Abstractions
+
+- Microsoft.Azure.DurableTask.Core dependency increased to `2.15.0` (https://github.com/microsoft/durabletask-dotnet/pull/212)
+
+### Microsoft.DurableTask.Worker
+
+- Fix re-encoding of events when using `TaskOrchestrationContext.ContinueAsNew(preserveUnprocessedEvents: true)` (https://github.com/microsoft/durabletask-dotnet/pull/212)
+
+## v1.0.4
+
+### Microsoft.DurableTask.Worker
+
+- Fix handling of concurrent external events with the same name (https://github.com/microsoft/durabletask-dotnet/pull/194)
+
+## v1.0.3
+
+### Microsoft.DurableTask.Worker
+
+- Fix instance ID not being passed in when using retry policy (https://github.com/microsoft/durabletask-dotnet/issues/174)
+
+### Microsoft.DurableTask.Worker.Grpc
+
+- Add `GrpcDurableTaskWorkerOptions.CallInvoker` as an alternative to `GrpcDurableTaskWorkerOptions.Channel`
+
+### Microsoft.DurableTask.Client.Grpc
+
+- Add `GrpcDurableTaskClientOptions.CallInvoker` as an alternative to `GrpcDurableTaskClientOptions.Channel`
+
+## v1.0.2
+
+### Microsoft.DurableTask.Worker
+
+- Fix issue with `TaskOrchestrationContext.Parent` not being set.
+
+## v1.0.1
+
+### Microsoft.DurableTask.Client
+
+- Fix incorrect bounds check on `PurgeResult`
+- Address typo for `DurableTaskClient.GetInstancesAsync` (incorrectly pluralized)
+    - Added `GetInstanceAsync`
+    - Hide `GetInstancesAsync` from editor
+
+## v1.0.0
+
+- Added `SuspendInstanceAsync` and `ResumeInstanceAsync` to `DurableTaskClient`.
+- Rename `DurableTaskClient` methods
+    - `TerminateAsync` -> `TerminateInstanceAsync`
+    - `PurgeInstanceMetadataAsync` -> `PurgeInstanceAsync`
+    - `PurgeInstances` -> `PurgeAllInstancesAsync`
+    - `GetInstanceMetadataAsync` -> `GetInstanceAsync`
+    - `GetInstances` -> `GetAllInstancesAsync`
+- `TaskOrchestrationContext.CreateReplaySafeLogger` now creates `ILogger` directly (as opposed to wrapping an existing `ILogger`).
+- Durable Functions class-based syntax now resolves `ITaskActivity` instances from `IServiceProvider`, if available there.
+- `DurableTaskClient` methods have been touched up to ensure `CancellationToken` is included, as well as is the last parameter.
+- Removed obsolete/unimplemented local lambda activity calls from `TaskOrchestrationContext`
+- Input is now an optional parameter on `TaskOrchestrationContext.ContinueAsNew`
+- Multi-target gRPC projects to now use `Grpc.Net.Client` when appropriate (.NET6.0 and up)
+
+*Note: `Microsoft.DurableTask.Generators` is remaining as `preview.1`.*
+
+## v1.0.0-rc.1
+
+### Included Packages
+
+Microsoft.DurableTask.Abstractions \
+Microsoft.DurableTask.Client \
+Microsoft.DurableTask.Client.Grpc \
+Microsoft.DurableTask.Worker \
+Microsoft.DurableTask.Worker.Grpc \
+
+_see v1.0.0-preview.1 for `Microsoft.DurableTask.Generators`_
+
+### Updates
+
+- Refactors and splits assemblies.
+  - `Microsoft.DurableTask.Abstractions`
+  - `Microsoft.DurableTask.Generators`
+  - `Microsoft.DurableTask.Client`
+  - `Microsoft.DurableTask.Client.Grpc`
+  - `Microsoft.DurableTask.Worker`
+  - `Microsoft.DurableTask.Worker.Grpc`
+- Added more API documentation
+- Adds ability to perform multi-instance query
+- Adds `PurgeInstancesMetadataAsync` and `PurgeInstancesAsync` support and implementation to `GrpcDurableTaskClient`
+- Fix issue with mixed Newtonsoft.Json and System.Text.Json serialization.
+- `IDurableTaskClientProvider` added to support multiple named clients.
+- Added new options pattern for starting new and sub orchestrations.
+- Overhauled builder API built on top of .NET generic host.
+  - Now relies on dependency injection.
+  - Integrates into options pattern, giving a variety of ways for user configuration.
+  - Builder is now re-enterable. Multiple calls to `.AddDurableTask{Worker|Client}` with the same name will yield the exact same builder instance.
+
+### Breaking Changes
+
+- `Microsoft.DurableTask.Generators` reference removed.
+- Added new abstract property `TaskOrchestrationContext.ParentInstance`.
+- Added new abstract method `DurableTaskClient.PurgeInstancesAsync`.
+- Renamed `TaskOrchestratorBase` to `TaskOrchestrator`
+  - `OnRunAsync` -> `RunAsync`, forced-nullability removed.
+  - Nullability can be done in generic params, ie: `MyOrchestrator : TaskOrchestrator<string?, string?>`
+  - Nullability is not verified at runtime by the base class, it is up to the individual orchestrator implementations to verify their own nullability.
+- Renamed `TaskActivityBase` to `TaskActivity`
+  - `OnRun` removed. With both `OnRun` and `OnRunAsync`, there was no compiler error when you did not implement one. The remaining method is now marked `abstract` to force an implementation. Synchronous implementation can still be done via `Task.FromResult`.
+  - `OnRunAsync` -> `RunAsync`, forced-nullability removed.
+  - Nullability can be done in generic params, ie: `MyActivity : TaskActivity<string?, string?>`
+  - Nullability is not verified at runtime by the base class, it is up to the individual activity implementations to verify their own nullability.
+- `TaskOrchestrationContext.StartSubOrchestrationAsync` refactored:
+  - `instanceId` parameter removed. Can now specify it via supplying `SubOrchestrationOptions` for `TaskOptions`.
+- `TaskOptions` refactored to be a record type.
+  - Builder removed.
+  - Retry provided via a property `TaskRetryOptions`, which is a pseudo union-type which can be either a `RetryPolicy` or `AsyncRetryHandler`.
+  - `SubOrchestrationOptions` is a derived type that can be used to specific a sub-orchestrations instanceId.
+  - Helper method `.WithInstanceId(string? instanceId)` added.
+- `DurableTaskClient.ScheduleNewOrchestrationInstanceAsync` refactored:
+  - `instanceId` and `startAfter` wrapped into `StartOrchestrationOptions` object.
+- Builder API completely overhauled. Now built entirely on top of the .NET generic host.
+  - See samples for how the new API works.
+  - Supports multiple workers and named-clients.
+- Ability to set `TaskName.Version` removed for now. Will be added when we address versioning.
+- `IDurableTaskRegistry` removed, only `DurableTaskRegistry` concrete type.
+  - All lambda-methods renamed to `AddActivityFunc` and `AddOrchestratorFunc`. This was to avoid ambiguous or incorrect overload resolution with the factory methods.
+
+## v1.0.0-preview.1
+
+### Included Packages
+
+Microsoft.DurableTask.Generators
+
+### Breaking Changes
+
+- `Microsoft.DurableTask.Generators` is now an optional package.
+  - no longer automatically brought in when referencing other packages.
+  - To get code generation, add `<PackageReference Include="Microsoft.DurableTask.Generators" Version="1.0.0-preview.1" PrivateAssets="All" />` to your csproj.
+- `GeneratedDurableTaskExtensions.AddAllGeneratedTasks` made `internal` (from `public`)
+  - This is also to avoid conflicts when multiple files have this method generated. When wanting to expose to external consumes, a new extension method can be manually authored in the desired namespace and with an appropriate name which calls this method.
+
+## v0.4.1-beta
+
+Initial public release