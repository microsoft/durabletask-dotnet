﻿// Copyright (c) Microsoft Corporation.
// Licensed under the MIT License.

using Google.Protobuf;
using Google.Protobuf.Collections;
using Google.Protobuf.WellKnownTypes;
using Microsoft.Extensions.Caching.Memory;

namespace Microsoft.DurableTask.Worker.Grpc.Tests;

public class GrpcOrchestrationRunnerTests
{
    const string TestInstanceId = "instance_id";
    const string TestExecutionId = "execution_id";
    const int DefaultExtendedSessionIdleTimeoutInSeconds = 30;

    [Fact]
    public void EmptyOrNullParameters_Throw_Exceptions()
    {
        Action act = () =>
            GrpcOrchestrationRunner.LoadAndRun(string.Empty, new SimpleOrchestrator(), new ExtendedSessionsCache());
        act.Should().ThrowExactly<ArgumentException>().WithParameterName("encodedOrchestratorRequest");

        act = () =>
            GrpcOrchestrationRunner.LoadAndRun(null!, new SimpleOrchestrator(), new ExtendedSessionsCache());
        act.Should().ThrowExactly<ArgumentNullException>().WithParameterName("encodedOrchestratorRequest");

        act = () =>
            GrpcOrchestrationRunner.LoadAndRun("request", null!, new ExtendedSessionsCache());
        act.Should().ThrowExactly<ArgumentNullException>().WithParameterName("implementation");
    }

    [Fact]
    public void EmptyHistory_Returns_NeedsHistoryInResponse()
    {
        using var extendedSessions = new ExtendedSessionsCache();

        // No history and without extended sessions enabled
        Protobuf.OrchestratorRequest orchestratorRequest = CreateOrchestratorRequest([]);
        orchestratorRequest.Properties.Add(new MapField<string, Value>() {
            { "IncludeState", Value.ForBool(false) }});
        byte[] requestBytes = orchestratorRequest.ToByteArray();
<<<<<<< HEAD
        string requestString =  Convert.ToBase64String(requestBytes);
        string responseString = GrpcOrchestrationRunner.LoadAndRun(requestString, new SimpleOrchestrator(), extendedSessions);
        Protobuf.OrchestratorResponse response = Protobuf.OrchestratorResponse.Parser.ParseFrom(Convert.FromBase64String(responseString));
=======
        string requestString = Convert.ToBase64String(requestBytes);
        string stringResponse = GrpcOrchestrationRunner.LoadAndRun(requestString, new SimpleOrchestrator(), extendedSessions);
        Protobuf.OrchestratorResponse response = Protobuf.OrchestratorResponse.Parser.ParseFrom(Convert.FromBase64String(stringResponse));
>>>>>>> bbeb0ba7
        Assert.True(response.RequiresHistory);
        Assert.False(extendedSessions.IsInitialized);

        // No history but with extended sessions enabled
        orchestratorRequest.Properties.Add(new MapField<string, Value>() {
            { "IsExtendedSession", Value.ForBool(true) },
            { "ExtendedSessionIdleTimeoutInSeconds", Value.ForNumber(DefaultExtendedSessionIdleTimeoutInSeconds) } });
        requestBytes = orchestratorRequest.ToByteArray();
        requestString = Convert.ToBase64String(requestBytes);
        responseString = GrpcOrchestrationRunner.LoadAndRun(requestString, new SimpleOrchestrator(), extendedSessions);
        response = Protobuf.OrchestratorResponse.Parser.ParseFrom(Convert.FromBase64String(responseString));
        Assert.True(response.RequiresHistory);
        Assert.True(extendedSessions.IsInitialized);
    }

    [Fact]
    public void NullExtendedSessionStored_Means_NeedsExtendedSessionNotUsed()
    {
        using var extendedSessions = new ExtendedSessionsCache();
        extendedSessions.GetOrInitializeCache(DefaultExtendedSessionIdleTimeoutInSeconds).Set<ExtendedSessionState>(
            TestInstanceId,
            null!,
            new MemoryCacheEntryOptions { SlidingExpiration = TimeSpan.FromSeconds(DefaultExtendedSessionIdleTimeoutInSeconds) });

        // No history, so response indicates that a history is required
        Protobuf.OrchestratorRequest orchestratorRequest = CreateOrchestratorRequest([]);
        orchestratorRequest.Properties.Add(new MapField<string, Value>() {
            { "IncludeState", Value.ForBool(false) },
            { "IsExtendedSession", Value.ForBool(true) },
            { "ExtendedSessionIdleTimeoutInSeconds", Value.ForNumber(DefaultExtendedSessionIdleTimeoutInSeconds) } });
        byte[] requestBytes = orchestratorRequest.ToByteArray();
        string requestString = Convert.ToBase64String(requestBytes);
        string responseString = GrpcOrchestrationRunner.LoadAndRun(requestString, new SimpleOrchestrator(), extendedSessions);
        Protobuf.OrchestratorResponse response = Protobuf.OrchestratorResponse.Parser.ParseFrom(Convert.FromBase64String(responseString));
        Assert.True(response.RequiresHistory);

        // History provided so the request can be fulfilled and an extended session is stored
        var historyEvent = new Protobuf.HistoryEvent
        {
            EventId = -1,
            Timestamp = Timestamp.FromDateTime(DateTime.UtcNow),
            ExecutionStarted = new Protobuf.ExecutionStartedEvent()
            {
                OrchestrationInstance = new Protobuf.OrchestrationInstance
                {
                    InstanceId = TestInstanceId,
                    ExecutionId = TestExecutionId,
                },
            }
        };
        orchestratorRequest = CreateOrchestratorRequest([historyEvent]);
        orchestratorRequest.Properties.Add(new MapField<string, Value>() {
            { "IncludeState", Value.ForBool(true) },
            { "IsExtendedSession", Value.ForBool(true) },
            { "ExtendedSessionIdleTimeoutInSeconds", Value.ForNumber(DefaultExtendedSessionIdleTimeoutInSeconds) } });
        requestBytes = orchestratorRequest.ToByteArray();
        requestString = Convert.ToBase64String(requestBytes);
        responseString = GrpcOrchestrationRunner.LoadAndRun(requestString, new CallSubOrchestrationOrchestrator(), extendedSessions);
        response = Protobuf.OrchestratorResponse.Parser.ParseFrom(Convert.FromBase64String(responseString));
        Assert.False(response.RequiresHistory);
        Assert.True(extendedSessions.GetOrInitializeCache(DefaultExtendedSessionIdleTimeoutInSeconds).TryGetValue(TestInstanceId, out object? extendedSession));
        Assert.NotNull(extendedSession);
    }

    [Fact]
    public void MalformedRequestParameters_Means_CacheNotInitialized()
    {
        using var extendedSessions = new ExtendedSessionsCache();
        Protobuf.OrchestratorRequest orchestratorRequest = CreateOrchestratorRequest([]);

        // Misspelled extended session timeout key
        orchestratorRequest.Properties.Add(new MapField<string, Value>() {
            { "IncludeState", Value.ForBool(false) },
            { "IsExtendedSession", Value.ForBool(true) },
            { "ExtendedSessionsIdleTimeoutInSeconds", Value.ForNumber(DefaultExtendedSessionIdleTimeoutInSeconds) } });
        byte[] requestBytes = orchestratorRequest.ToByteArray();
        string requestString = Convert.ToBase64String(requestBytes);
        string responseString = GrpcOrchestrationRunner.LoadAndRun(requestString, new SimpleOrchestrator(), extendedSessions);
        Protobuf.OrchestratorResponse response = Protobuf.OrchestratorResponse.Parser.ParseFrom(Convert.FromBase64String(responseString));
        Assert.False(extendedSessions.IsInitialized);

        // Wrong value type for extended session timeout key
        orchestratorRequest.Properties.Clear();
        orchestratorRequest.Properties.Add(new MapField<string, Value>() {
            { "IncludeState", Value.ForBool(false) },
            { "IsExtendedSession", Value.ForBool(true) },
            { "ExtendedSessionIdleTimeoutInSeconds", Value.ForString("hi") } });
        requestBytes = orchestratorRequest.ToByteArray();
        requestString = Convert.ToBase64String(requestBytes);
        GrpcOrchestrationRunner.LoadAndRun(requestString, new SimpleOrchestrator(), extendedSessions);
        Assert.False(extendedSessions.IsInitialized);

        // Invalid number for extended session timeout key (must be > 0)
        orchestratorRequest.Properties.Clear();
        orchestratorRequest.Properties.Add(new MapField<string, Value>() {
            { "IncludeState", Value.ForBool(false) },
            { "IsExtendedSession", Value.ForBool(true) },
            { "ExtendedSessionIdleTimeoutInSeconds", Value.ForNumber(0) } });
        requestBytes = orchestratorRequest.ToByteArray();
        requestString = Convert.ToBase64String(requestBytes);
        GrpcOrchestrationRunner.LoadAndRun(requestString, new SimpleOrchestrator(), extendedSessions);
        Assert.False(extendedSessions.IsInitialized);

        // Invalid number for extended session timeout key (must be > 0)
        orchestratorRequest.Properties.Clear();
        orchestratorRequest.Properties.Add(new MapField<string, Value>() {
            { "IncludeState", Value.ForBool(false) },
            { "IsExtendedSession", Value.ForBool(true) },
            { "ExtendedSessionIdleTimeoutInSeconds", Value.ForNumber(-1) } });
        requestBytes = orchestratorRequest.ToByteArray();
        requestString = Convert.ToBase64String(requestBytes);
        GrpcOrchestrationRunner.LoadAndRun(requestString, new SimpleOrchestrator(), extendedSessions);
        Assert.False(extendedSessions.IsInitialized);

        // No extended session timeout key
        orchestratorRequest.Properties.Clear();
        orchestratorRequest.Properties.Add(new MapField<string, Value>() {
            { "IncludeState", Value.ForBool(false) },
            { "IsExtendedSession", Value.ForBool(true) } });
        requestBytes = orchestratorRequest.ToByteArray();
        requestString = Convert.ToBase64String(requestBytes);
        GrpcOrchestrationRunner.LoadAndRun(requestString, new SimpleOrchestrator(), extendedSessions);
        Assert.False(extendedSessions.IsInitialized);

        // Misspelled extended session key
        orchestratorRequest.Properties.Clear();
        orchestratorRequest.Properties.Add(new MapField<string, Value>() {
            { "IncludeState", Value.ForBool(false) },
            { "isExtendedSession", Value.ForBool(true) },
            { "ExtendedSessionIdleTimeoutInSeconds", Value.ForNumber(DefaultExtendedSessionIdleTimeoutInSeconds) } });
        requestBytes = orchestratorRequest.ToByteArray();
        requestString = Convert.ToBase64String(requestBytes);
        GrpcOrchestrationRunner.LoadAndRun(requestString, new SimpleOrchestrator(), extendedSessions);
        Assert.False(extendedSessions.IsInitialized);

        // Wrong value type for extended session key
        orchestratorRequest.Properties.Clear();
        orchestratorRequest.Properties.Add(new MapField<string, Value>() {
            { "IncludeState", Value.ForBool(false) },
            { "IsExtendedSession", Value.ForNumber(1) },
            { "ExtendedSessionIdleTimeoutInSeconds", Value.ForNumber(DefaultExtendedSessionIdleTimeoutInSeconds) } });
        requestBytes = orchestratorRequest.ToByteArray();
        requestString = Convert.ToBase64String(requestBytes);
        GrpcOrchestrationRunner.LoadAndRun(requestString, new SimpleOrchestrator(), extendedSessions);
        Assert.False(extendedSessions.IsInitialized);

        // No extended session key
        orchestratorRequest.Properties.Clear();
        orchestratorRequest.Properties.Add(new MapField<string, Value>() {
            { "IncludeState", Value.ForBool(false) },
            { "ExtendedSessionIdleTimeoutInSeconds", Value.ForNumber(DefaultExtendedSessionIdleTimeoutInSeconds) } });
        requestBytes = orchestratorRequest.ToByteArray();
        requestString = Convert.ToBase64String(requestBytes);
        GrpcOrchestrationRunner.LoadAndRun(requestString, new SimpleOrchestrator(), extendedSessions);
        Assert.False(extendedSessions.IsInitialized);
    }

    [Fact]
    public void IsExtendedSessionFalse_Means_NoExtendedSessionStored()
    {
        using var extendedSessions = new ExtendedSessionsCache();
        Protobuf.OrchestratorRequest orchestratorRequest = CreateOrchestratorRequest([]);

        orchestratorRequest.Properties.Add(new MapField<string, Value>() {
            { "IncludeState", Value.ForBool(false) },
            { "IsExtendedSession", Value.ForBool(false) },
            { "ExtendedSessionIdleTimeoutInSeconds", Value.ForNumber(DefaultExtendedSessionIdleTimeoutInSeconds) } });
        byte[] requestBytes = orchestratorRequest.ToByteArray();
        string requestString = Convert.ToBase64String(requestBytes);
        GrpcOrchestrationRunner.LoadAndRun(requestString, new CallSubOrchestrationOrchestrator(), extendedSessions);
        Assert.True(extendedSessions.IsInitialized);
        Assert.False(extendedSessions.GetOrInitializeCache(DefaultExtendedSessionIdleTimeoutInSeconds).TryGetValue(TestInstanceId, out object? extendedSession));
    }

    /// <summary>
    /// These tests verify that a malformed/nonexistent "IncludeState" parameter means that the worker will attempt to 
    /// fulfill the orchestration request and not request a history for it. However, it is of course very undesirable that a 
    /// history is not attached to the request, but no history is requested by the worker due to a malformed "IncludeState" parameter
    /// even when it needs one to fulfill the request. This would need to be checked on whatever side is calling this SDK. 
    /// </summary>
    [Fact]
    public void MalformedPastEventsParameter_Means_NoHistoryRequired()
    {
        using var extendedSessions = new ExtendedSessionsCache();
        var historyEvent = new Protobuf.HistoryEvent
        {
            EventId = -1,
            Timestamp = Timestamp.FromDateTime(DateTime.UtcNow),
            ExecutionStarted = new Protobuf.ExecutionStartedEvent()
            {
                OrchestrationInstance = new Protobuf.OrchestrationInstance
                {
                    InstanceId = TestInstanceId,
                    ExecutionId = TestExecutionId,
                },
            }
        };
        Protobuf.OrchestratorRequest orchestratorRequest = CreateOrchestratorRequest([historyEvent]);

        // Misspelled include past events key
        orchestratorRequest.Properties.Add(new MapField<string, Value>() {
            { "IncludeSTate", Value.ForBool(false) },
            { "IsExtendedSession", Value.ForBool(false) },
            { "ExtendedSessionIdleTimeoutInSeconds", Value.ForNumber(DefaultExtendedSessionIdleTimeoutInSeconds) } });
        byte[] requestBytes = orchestratorRequest.ToByteArray();
        string requestString = Convert.ToBase64String(requestBytes);
        string responseString = GrpcOrchestrationRunner.LoadAndRun(requestString, new SimpleOrchestrator(), extendedSessions);
        Protobuf.OrchestratorResponse response = Protobuf.OrchestratorResponse.Parser.ParseFrom(Convert.FromBase64String(responseString));
        Assert.False(response.RequiresHistory);

        // Wrong value type for include past events key
        orchestratorRequest.Properties.Clear();
        orchestratorRequest.Properties.Add(new MapField<string, Value>() {
            { "IncludeState", Value.ForString("no") },
            { "IsExtendedSession", Value.ForBool(false) },
            { "ExtendedSessionIdleTimeoutInSeconds", Value.ForNumber(DefaultExtendedSessionIdleTimeoutInSeconds) } });
        requestBytes = orchestratorRequest.ToByteArray();
        requestString = Convert.ToBase64String(requestBytes);
        responseString = GrpcOrchestrationRunner.LoadAndRun(requestString, new SimpleOrchestrator(), extendedSessions);
        response = Protobuf.OrchestratorResponse.Parser.ParseFrom(Convert.FromBase64String(responseString));
        Assert.False(response.RequiresHistory);

        // No include past events key
        orchestratorRequest.Properties.Clear();
        orchestratorRequest.Properties.Add(new MapField<string, Value>() {
            { "IsExtendedSession", Value.ForBool(false) },
            { "ExtendedSessionIdleTimeoutInSeconds", Value.ForNumber(DefaultExtendedSessionIdleTimeoutInSeconds) } });
        requestBytes = orchestratorRequest.ToByteArray();
        requestString = Convert.ToBase64String(requestBytes);
        responseString = GrpcOrchestrationRunner.LoadAndRun(requestString, new SimpleOrchestrator(), extendedSessions);
        response = Protobuf.OrchestratorResponse.Parser.ParseFrom(Convert.FromBase64String(responseString));
        Assert.False(response.RequiresHistory);
    }

    [Fact]
    public void Incomplete_Orchestration_Stored()
    {
        using var extendedSessions = new ExtendedSessionsCache();
        var historyEvent = new Protobuf.HistoryEvent
        {
            EventId = -1,
            Timestamp = Timestamp.FromDateTime(DateTime.UtcNow),
            ExecutionStarted = new Protobuf.ExecutionStartedEvent()
            {
                OrchestrationInstance = new Protobuf.OrchestrationInstance
                {
                    InstanceId = TestInstanceId,
                    ExecutionId = TestExecutionId,
                },
            }
        };
        Protobuf.OrchestratorRequest orchestratorRequest = CreateOrchestratorRequest([historyEvent]);
        orchestratorRequest.Properties.Add(new MapField<string, Value>() {
            { "IncludeState", Value.ForBool(true) },
            { "IsExtendedSession", Value.ForBool(true) },
            { "ExtendedSessionIdleTimeoutInSeconds", Value.ForNumber(DefaultExtendedSessionIdleTimeoutInSeconds) } });
        byte[] requestBytes = orchestratorRequest.ToByteArray();
        string requestString = Convert.ToBase64String(requestBytes);
        GrpcOrchestrationRunner.LoadAndRun(requestString, new CallSubOrchestrationOrchestrator(), extendedSessions);
        Assert.True(extendedSessions.IsInitialized);
        Assert.True(extendedSessions.GetOrInitializeCache(DefaultExtendedSessionIdleTimeoutInSeconds).TryGetValue(TestInstanceId, out object? extendedSession));
    }

    [Fact]
    public void Complete_Orchestration_NotStored()
    {
        using var extendedSessions = new ExtendedSessionsCache();
        var historyEvent = new Protobuf.HistoryEvent
        {
            EventId = -1,
            Timestamp = Timestamp.FromDateTime(DateTime.UtcNow),
            ExecutionStarted = new Protobuf.ExecutionStartedEvent()
            {
                OrchestrationInstance = new Protobuf.OrchestrationInstance
                {
                    InstanceId = TestInstanceId,
                    ExecutionId = TestExecutionId,
                },
            }
        };
        Protobuf.OrchestratorRequest orchestratorRequest = CreateOrchestratorRequest([historyEvent]);
        orchestratorRequest.Properties.Add(new MapField<string, Value>() {
            { "IncludeState", Value.ForBool(true) },
            { "IsExtendedSession", Value.ForBool(true) },
            { "ExtendedSessionIdleTimeoutInSeconds", Value.ForNumber(DefaultExtendedSessionIdleTimeoutInSeconds) } });
        byte[] requestBytes = orchestratorRequest.ToByteArray();
        string requestString = Convert.ToBase64String(requestBytes);
        GrpcOrchestrationRunner.LoadAndRun(requestString, new SimpleOrchestrator(), extendedSessions);
        Assert.True(extendedSessions.IsInitialized);
        Assert.False(extendedSessions.GetOrInitializeCache(DefaultExtendedSessionIdleTimeoutInSeconds).TryGetValue(TestInstanceId, out object? extendedSession));
    }

    [Fact]
    public void ExternallyEndedExtendedSession_Evicted()
    {
        using var extendedSessions = new ExtendedSessionsCache();
        var historyEvent = new Protobuf.HistoryEvent
        {
            EventId = -1,
            Timestamp = Timestamp.FromDateTime(DateTime.UtcNow),
            ExecutionStarted = new Protobuf.ExecutionStartedEvent()
            {
                OrchestrationInstance = new Protobuf.OrchestrationInstance
                {
                    InstanceId = TestInstanceId,
                    ExecutionId = TestExecutionId,
                },
            }
        };
        Protobuf.OrchestratorRequest orchestratorRequest = CreateOrchestratorRequest([historyEvent]);
        orchestratorRequest.Properties.Add(new MapField<string, Value>() {
            { "IncludeState", Value.ForBool(true) },
            { "IsExtendedSession", Value.ForBool(true) },
            { "ExtendedSessionIdleTimeoutInSeconds", Value.ForNumber(DefaultExtendedSessionIdleTimeoutInSeconds) } });
        byte[] requestBytes = orchestratorRequest.ToByteArray();
        string requestString = Convert.ToBase64String(requestBytes);
        GrpcOrchestrationRunner.LoadAndRun(requestString, new CallSubOrchestrationOrchestrator(), extendedSessions);
        Assert.True(extendedSessions.IsInitialized);
        Assert.True(extendedSessions.GetOrInitializeCache(DefaultExtendedSessionIdleTimeoutInSeconds).TryGetValue(TestInstanceId, out object? extendedSession));

        // Now set the extended session flag to false for this instance
        orchestratorRequest.Properties.Clear();
        orchestratorRequest.Properties.Add(new MapField<string, Value>() {
            { "IncludeState", Value.ForBool(true) },
            { "IsExtendedSession", Value.ForBool(false) },
            { "ExtendedSessionIdleTimeoutInSeconds", Value.ForNumber(DefaultExtendedSessionIdleTimeoutInSeconds) } });
        requestBytes = orchestratorRequest.ToByteArray();
        requestString = Convert.ToBase64String(requestBytes);
        GrpcOrchestrationRunner.LoadAndRun(requestString, new CallSubOrchestrationOrchestrator(), extendedSessions);
        Assert.True(extendedSessions.IsInitialized);
        Assert.False(extendedSessions.GetOrInitializeCache(DefaultExtendedSessionIdleTimeoutInSeconds).TryGetValue(TestInstanceId, out extendedSession));
    }

    [Fact]
    public async Task Stale_ExtendedSessions_Evicted_Async()
    {
        using var extendedSessions = new ExtendedSessionsCache();
        int extendedSessionIdleTimeout = 5;
        var historyEvent = new Protobuf.HistoryEvent
        {
            EventId = -1,
            Timestamp = Timestamp.FromDateTime(DateTime.UtcNow),
            ExecutionStarted = new Protobuf.ExecutionStartedEvent()
            {
                OrchestrationInstance = new Protobuf.OrchestrationInstance
                {
                    InstanceId = TestInstanceId,
                    ExecutionId = TestExecutionId,
                },
            }
        };
        Protobuf.OrchestratorRequest orchestratorRequest = CreateOrchestratorRequest([historyEvent]);
        orchestratorRequest.Properties.Add(new MapField<string, Value>() {
            { "IncludeState", Value.ForBool(true) },
            { "IsExtendedSession", Value.ForBool(true) },
            { "ExtendedSessionIdleTimeoutInSeconds", Value.ForNumber(extendedSessionIdleTimeout) } });
        byte[] requestBytes = orchestratorRequest.ToByteArray();
        string requestString = Convert.ToBase64String(requestBytes);
        GrpcOrchestrationRunner.LoadAndRun(requestString, new CallSubOrchestrationOrchestrator(), extendedSessions);
        Assert.True(extendedSessions.IsInitialized);
        Assert.True(extendedSessions.GetOrInitializeCache(extendedSessionIdleTimeout).TryGetValue(TestInstanceId, out object? extendedSession));

        // Wait for longer than the timeout to account for finite cache scan for stale items frequency 
        await Task.Delay(extendedSessionIdleTimeout * 1000 * 2);
        Assert.False(extendedSessions.GetOrInitializeCache(extendedSessionIdleTimeout).TryGetValue(TestInstanceId, out extendedSession));

        // Now that the entry was evicted from the cache, the orchestration runner needs an orchestration history to complete the request
        orchestratorRequest.Properties.Clear();
        orchestratorRequest.Properties.Add(new MapField<string, Value>() {
            { "IncludeState", Value.ForBool(false) },
            { "IsExtendedSession", Value.ForBool(true) },
            { "ExtendedSessionIdleTimeoutInSeconds", Value.ForNumber(extendedSessionIdleTimeout) } });
        requestBytes = orchestratorRequest.ToByteArray();
        requestString = Convert.ToBase64String(requestBytes);
        string responseString = GrpcOrchestrationRunner.LoadAndRun(requestString, new CallSubOrchestrationOrchestrator(), extendedSessions);
        Protobuf.OrchestratorResponse response = Protobuf.OrchestratorResponse.Parser.ParseFrom(Convert.FromBase64String(responseString));
        Assert.True(response.RequiresHistory);
    }

    [Fact]
    public void PastEventIncluded_Means_ExtendedSession_Evicted()
    {
        using var extendedSessions = new ExtendedSessionsCache();
        var historyEvent = new Protobuf.HistoryEvent
        {
            EventId = -1,
            Timestamp = Timestamp.FromDateTime(DateTime.UtcNow),
            ExecutionStarted = new Protobuf.ExecutionStartedEvent()
            {
                OrchestrationInstance = new Protobuf.OrchestrationInstance
                {
                    InstanceId = TestInstanceId,
                    ExecutionId = TestExecutionId,
                },
            }
        };
        Protobuf.OrchestratorRequest orchestratorRequest = CreateOrchestratorRequest([historyEvent]);
        orchestratorRequest.Properties.Add(new MapField<string, Value>() {
            { "IncludeState", Value.ForBool(true) },
            { "IsExtendedSession", Value.ForBool(true) },
            { "ExtendedSessionIdleTimeoutInSeconds", Value.ForNumber(DefaultExtendedSessionIdleTimeoutInSeconds) } });
        byte[] requestBytes = orchestratorRequest.ToByteArray();
        string requestString = Convert.ToBase64String(requestBytes);
        GrpcOrchestrationRunner.LoadAndRun(requestString, new CallSubOrchestrationOrchestrator(), extendedSessions);
        Assert.True(extendedSessions.IsInitialized);
        Assert.True(extendedSessions.GetOrInitializeCache(DefaultExtendedSessionIdleTimeoutInSeconds).TryGetValue(TestInstanceId, out object? extendedSession));

        // Now we will retry the same exact request. If the extended session is not evicted, then the request will fail due to duplicate ExecutionStarted events being detected
        // If the extended session is evicted because IncludeState is true, then the request will succeed and a new extended session will be stored
        GrpcOrchestrationRunner.LoadAndRun(requestString, new CallSubOrchestrationOrchestrator(), extendedSessions);
        Assert.True(extendedSessions.GetOrInitializeCache(DefaultExtendedSessionIdleTimeoutInSeconds).TryGetValue(TestInstanceId, out extendedSession));
    }

    [Fact]
    public void Null_ExtendedSessionsCache_IsOkay()
    {
        var historyEvent = new Protobuf.HistoryEvent
        {
            EventId = -1,
            Timestamp = Timestamp.FromDateTime(DateTime.UtcNow),
            ExecutionStarted = new Protobuf.ExecutionStartedEvent()
            {
                OrchestrationInstance = new Protobuf.OrchestrationInstance
                {
                    InstanceId = TestInstanceId,
                    ExecutionId = TestExecutionId,
                },
            }
        };
        Protobuf.OrchestratorRequest orchestratorRequest = CreateOrchestratorRequest([historyEvent]);

        // Set up the parameters as if extended sessions are enabled, but do not pass an extended session cache to the request.
        // The request should still be successful.
        orchestratorRequest.Properties.Add(new MapField<string, Value>() {
            { "IncludeState", Value.ForBool(true) },
            { "IsExtendedSession", Value.ForBool(true) },
            { "ExtendedSessionIdleTimeoutInSeconds", Value.ForNumber(DefaultExtendedSessionIdleTimeoutInSeconds) } });
        byte[] requestBytes = orchestratorRequest.ToByteArray();
        string requestString = Convert.ToBase64String(requestBytes);
        string responseString = GrpcOrchestrationRunner.LoadAndRun(requestString, new SimpleOrchestrator());
        Protobuf.OrchestratorResponse response = Protobuf.OrchestratorResponse.Parser.ParseFrom(Convert.FromBase64String(responseString));
        Assert.Single(response.Actions);
        Assert.NotNull(response.Actions[0].CompleteOrchestration);
        Assert.Equal(Protobuf.OrchestrationStatus.Completed, response.Actions[0].CompleteOrchestration.OrchestrationStatus);

        // Now try it again without any properties specified. The request should still be successful.
        orchestratorRequest.Properties.Clear();
        requestBytes = orchestratorRequest.ToByteArray();
        requestString = Convert.ToBase64String(requestBytes);
        responseString = GrpcOrchestrationRunner.LoadAndRun(requestString, new SimpleOrchestrator());
        response = Protobuf.OrchestratorResponse.Parser.ParseFrom(Convert.FromBase64String(responseString));
        Assert.Single(response.Actions);
        Assert.NotNull(response.Actions[0].CompleteOrchestration);
        Assert.Equal(Protobuf.OrchestrationStatus.Completed, response.Actions[0].CompleteOrchestration.OrchestrationStatus);
    }

    static Protobuf.OrchestratorRequest CreateOrchestratorRequest(IEnumerable<Protobuf.HistoryEvent> newEvents)
    {
        var orchestratorRequest = new Protobuf.OrchestratorRequest()
        {
            InstanceId = TestInstanceId,
            PastEvents = { Enumerable.Empty<Protobuf.HistoryEvent>() },
            NewEvents = { newEvents },
            EntityParameters = new Protobuf.OrchestratorEntityParameters
            {
                EntityMessageReorderWindow = Duration.FromTimeSpan(TimeSpan.Zero),
            },
        };
        return orchestratorRequest;
    }

    class SimpleOrchestrator : TaskOrchestrator<string, string>
    {
        public override Task<string> RunAsync(TaskOrchestrationContext context, string input)
        {
            return Task.FromResult(input);
        }
    }

    class CallSubOrchestrationOrchestrator : TaskOrchestrator<string, string>
    {
        public override async Task<string> RunAsync(TaskOrchestrationContext context, string input)
        {
            await context.CallSubOrchestratorAsync(nameof(SimpleOrchestrator));
            return input;
        }
    }
}
<|MERGE_RESOLUTION|>--- conflicted
+++ resolved
@@ -1,539 +1,533 @@
-﻿// Copyright (c) Microsoft Corporation.
-// Licensed under the MIT License.
-
-using Google.Protobuf;
-using Google.Protobuf.Collections;
-using Google.Protobuf.WellKnownTypes;
-using Microsoft.Extensions.Caching.Memory;
-
-namespace Microsoft.DurableTask.Worker.Grpc.Tests;
-
-public class GrpcOrchestrationRunnerTests
-{
-    const string TestInstanceId = "instance_id";
-    const string TestExecutionId = "execution_id";
-    const int DefaultExtendedSessionIdleTimeoutInSeconds = 30;
-
-    [Fact]
-    public void EmptyOrNullParameters_Throw_Exceptions()
-    {
-        Action act = () =>
-            GrpcOrchestrationRunner.LoadAndRun(string.Empty, new SimpleOrchestrator(), new ExtendedSessionsCache());
-        act.Should().ThrowExactly<ArgumentException>().WithParameterName("encodedOrchestratorRequest");
-
-        act = () =>
-            GrpcOrchestrationRunner.LoadAndRun(null!, new SimpleOrchestrator(), new ExtendedSessionsCache());
-        act.Should().ThrowExactly<ArgumentNullException>().WithParameterName("encodedOrchestratorRequest");
-
-        act = () =>
-            GrpcOrchestrationRunner.LoadAndRun("request", null!, new ExtendedSessionsCache());
-        act.Should().ThrowExactly<ArgumentNullException>().WithParameterName("implementation");
-    }
-
-    [Fact]
-    public void EmptyHistory_Returns_NeedsHistoryInResponse()
-    {
-        using var extendedSessions = new ExtendedSessionsCache();
-
-        // No history and without extended sessions enabled
-        Protobuf.OrchestratorRequest orchestratorRequest = CreateOrchestratorRequest([]);
-        orchestratorRequest.Properties.Add(new MapField<string, Value>() {
-            { "IncludeState", Value.ForBool(false) }});
-        byte[] requestBytes = orchestratorRequest.ToByteArray();
-<<<<<<< HEAD
-        string requestString =  Convert.ToBase64String(requestBytes);
-        string responseString = GrpcOrchestrationRunner.LoadAndRun(requestString, new SimpleOrchestrator(), extendedSessions);
-        Protobuf.OrchestratorResponse response = Protobuf.OrchestratorResponse.Parser.ParseFrom(Convert.FromBase64String(responseString));
-=======
-        string requestString = Convert.ToBase64String(requestBytes);
-        string stringResponse = GrpcOrchestrationRunner.LoadAndRun(requestString, new SimpleOrchestrator(), extendedSessions);
-        Protobuf.OrchestratorResponse response = Protobuf.OrchestratorResponse.Parser.ParseFrom(Convert.FromBase64String(stringResponse));
->>>>>>> bbeb0ba7
-        Assert.True(response.RequiresHistory);
-        Assert.False(extendedSessions.IsInitialized);
-
-        // No history but with extended sessions enabled
-        orchestratorRequest.Properties.Add(new MapField<string, Value>() {
-            { "IsExtendedSession", Value.ForBool(true) },
-            { "ExtendedSessionIdleTimeoutInSeconds", Value.ForNumber(DefaultExtendedSessionIdleTimeoutInSeconds) } });
-        requestBytes = orchestratorRequest.ToByteArray();
-        requestString = Convert.ToBase64String(requestBytes);
-        responseString = GrpcOrchestrationRunner.LoadAndRun(requestString, new SimpleOrchestrator(), extendedSessions);
-        response = Protobuf.OrchestratorResponse.Parser.ParseFrom(Convert.FromBase64String(responseString));
-        Assert.True(response.RequiresHistory);
-        Assert.True(extendedSessions.IsInitialized);
-    }
-
-    [Fact]
-    public void NullExtendedSessionStored_Means_NeedsExtendedSessionNotUsed()
-    {
-        using var extendedSessions = new ExtendedSessionsCache();
-        extendedSessions.GetOrInitializeCache(DefaultExtendedSessionIdleTimeoutInSeconds).Set<ExtendedSessionState>(
-            TestInstanceId,
-            null!,
-            new MemoryCacheEntryOptions { SlidingExpiration = TimeSpan.FromSeconds(DefaultExtendedSessionIdleTimeoutInSeconds) });
-
-        // No history, so response indicates that a history is required
-        Protobuf.OrchestratorRequest orchestratorRequest = CreateOrchestratorRequest([]);
-        orchestratorRequest.Properties.Add(new MapField<string, Value>() {
-            { "IncludeState", Value.ForBool(false) },
-            { "IsExtendedSession", Value.ForBool(true) },
-            { "ExtendedSessionIdleTimeoutInSeconds", Value.ForNumber(DefaultExtendedSessionIdleTimeoutInSeconds) } });
-        byte[] requestBytes = orchestratorRequest.ToByteArray();
-        string requestString = Convert.ToBase64String(requestBytes);
-        string responseString = GrpcOrchestrationRunner.LoadAndRun(requestString, new SimpleOrchestrator(), extendedSessions);
-        Protobuf.OrchestratorResponse response = Protobuf.OrchestratorResponse.Parser.ParseFrom(Convert.FromBase64String(responseString));
-        Assert.True(response.RequiresHistory);
-
-        // History provided so the request can be fulfilled and an extended session is stored
-        var historyEvent = new Protobuf.HistoryEvent
-        {
-            EventId = -1,
-            Timestamp = Timestamp.FromDateTime(DateTime.UtcNow),
-            ExecutionStarted = new Protobuf.ExecutionStartedEvent()
-            {
-                OrchestrationInstance = new Protobuf.OrchestrationInstance
-                {
-                    InstanceId = TestInstanceId,
-                    ExecutionId = TestExecutionId,
-                },
-            }
-        };
-        orchestratorRequest = CreateOrchestratorRequest([historyEvent]);
-        orchestratorRequest.Properties.Add(new MapField<string, Value>() {
-            { "IncludeState", Value.ForBool(true) },
-            { "IsExtendedSession", Value.ForBool(true) },
-            { "ExtendedSessionIdleTimeoutInSeconds", Value.ForNumber(DefaultExtendedSessionIdleTimeoutInSeconds) } });
-        requestBytes = orchestratorRequest.ToByteArray();
-        requestString = Convert.ToBase64String(requestBytes);
-        responseString = GrpcOrchestrationRunner.LoadAndRun(requestString, new CallSubOrchestrationOrchestrator(), extendedSessions);
-        response = Protobuf.OrchestratorResponse.Parser.ParseFrom(Convert.FromBase64String(responseString));
-        Assert.False(response.RequiresHistory);
-        Assert.True(extendedSessions.GetOrInitializeCache(DefaultExtendedSessionIdleTimeoutInSeconds).TryGetValue(TestInstanceId, out object? extendedSession));
-        Assert.NotNull(extendedSession);
-    }
-
-    [Fact]
-    public void MalformedRequestParameters_Means_CacheNotInitialized()
-    {
-        using var extendedSessions = new ExtendedSessionsCache();
-        Protobuf.OrchestratorRequest orchestratorRequest = CreateOrchestratorRequest([]);
-
-        // Misspelled extended session timeout key
-        orchestratorRequest.Properties.Add(new MapField<string, Value>() {
-            { "IncludeState", Value.ForBool(false) },
-            { "IsExtendedSession", Value.ForBool(true) },
-            { "ExtendedSessionsIdleTimeoutInSeconds", Value.ForNumber(DefaultExtendedSessionIdleTimeoutInSeconds) } });
-        byte[] requestBytes = orchestratorRequest.ToByteArray();
-        string requestString = Convert.ToBase64String(requestBytes);
-        string responseString = GrpcOrchestrationRunner.LoadAndRun(requestString, new SimpleOrchestrator(), extendedSessions);
-        Protobuf.OrchestratorResponse response = Protobuf.OrchestratorResponse.Parser.ParseFrom(Convert.FromBase64String(responseString));
-        Assert.False(extendedSessions.IsInitialized);
-
-        // Wrong value type for extended session timeout key
-        orchestratorRequest.Properties.Clear();
-        orchestratorRequest.Properties.Add(new MapField<string, Value>() {
-            { "IncludeState", Value.ForBool(false) },
-            { "IsExtendedSession", Value.ForBool(true) },
-            { "ExtendedSessionIdleTimeoutInSeconds", Value.ForString("hi") } });
-        requestBytes = orchestratorRequest.ToByteArray();
-        requestString = Convert.ToBase64String(requestBytes);
-        GrpcOrchestrationRunner.LoadAndRun(requestString, new SimpleOrchestrator(), extendedSessions);
-        Assert.False(extendedSessions.IsInitialized);
-
-        // Invalid number for extended session timeout key (must be > 0)
-        orchestratorRequest.Properties.Clear();
-        orchestratorRequest.Properties.Add(new MapField<string, Value>() {
-            { "IncludeState", Value.ForBool(false) },
-            { "IsExtendedSession", Value.ForBool(true) },
-            { "ExtendedSessionIdleTimeoutInSeconds", Value.ForNumber(0) } });
-        requestBytes = orchestratorRequest.ToByteArray();
-        requestString = Convert.ToBase64String(requestBytes);
-        GrpcOrchestrationRunner.LoadAndRun(requestString, new SimpleOrchestrator(), extendedSessions);
-        Assert.False(extendedSessions.IsInitialized);
-
-        // Invalid number for extended session timeout key (must be > 0)
-        orchestratorRequest.Properties.Clear();
-        orchestratorRequest.Properties.Add(new MapField<string, Value>() {
-            { "IncludeState", Value.ForBool(false) },
-            { "IsExtendedSession", Value.ForBool(true) },
-            { "ExtendedSessionIdleTimeoutInSeconds", Value.ForNumber(-1) } });
-        requestBytes = orchestratorRequest.ToByteArray();
-        requestString = Convert.ToBase64String(requestBytes);
-        GrpcOrchestrationRunner.LoadAndRun(requestString, new SimpleOrchestrator(), extendedSessions);
-        Assert.False(extendedSessions.IsInitialized);
-
-        // No extended session timeout key
-        orchestratorRequest.Properties.Clear();
-        orchestratorRequest.Properties.Add(new MapField<string, Value>() {
-            { "IncludeState", Value.ForBool(false) },
-            { "IsExtendedSession", Value.ForBool(true) } });
-        requestBytes = orchestratorRequest.ToByteArray();
-        requestString = Convert.ToBase64String(requestBytes);
-        GrpcOrchestrationRunner.LoadAndRun(requestString, new SimpleOrchestrator(), extendedSessions);
-        Assert.False(extendedSessions.IsInitialized);
-
-        // Misspelled extended session key
-        orchestratorRequest.Properties.Clear();
-        orchestratorRequest.Properties.Add(new MapField<string, Value>() {
-            { "IncludeState", Value.ForBool(false) },
-            { "isExtendedSession", Value.ForBool(true) },
-            { "ExtendedSessionIdleTimeoutInSeconds", Value.ForNumber(DefaultExtendedSessionIdleTimeoutInSeconds) } });
-        requestBytes = orchestratorRequest.ToByteArray();
-        requestString = Convert.ToBase64String(requestBytes);
-        GrpcOrchestrationRunner.LoadAndRun(requestString, new SimpleOrchestrator(), extendedSessions);
-        Assert.False(extendedSessions.IsInitialized);
-
-        // Wrong value type for extended session key
-        orchestratorRequest.Properties.Clear();
-        orchestratorRequest.Properties.Add(new MapField<string, Value>() {
-            { "IncludeState", Value.ForBool(false) },
-            { "IsExtendedSession", Value.ForNumber(1) },
-            { "ExtendedSessionIdleTimeoutInSeconds", Value.ForNumber(DefaultExtendedSessionIdleTimeoutInSeconds) } });
-        requestBytes = orchestratorRequest.ToByteArray();
-        requestString = Convert.ToBase64String(requestBytes);
-        GrpcOrchestrationRunner.LoadAndRun(requestString, new SimpleOrchestrator(), extendedSessions);
-        Assert.False(extendedSessions.IsInitialized);
-
-        // No extended session key
-        orchestratorRequest.Properties.Clear();
-        orchestratorRequest.Properties.Add(new MapField<string, Value>() {
-            { "IncludeState", Value.ForBool(false) },
-            { "ExtendedSessionIdleTimeoutInSeconds", Value.ForNumber(DefaultExtendedSessionIdleTimeoutInSeconds) } });
-        requestBytes = orchestratorRequest.ToByteArray();
-        requestString = Convert.ToBase64String(requestBytes);
-        GrpcOrchestrationRunner.LoadAndRun(requestString, new SimpleOrchestrator(), extendedSessions);
-        Assert.False(extendedSessions.IsInitialized);
-    }
-
-    [Fact]
-    public void IsExtendedSessionFalse_Means_NoExtendedSessionStored()
-    {
-        using var extendedSessions = new ExtendedSessionsCache();
-        Protobuf.OrchestratorRequest orchestratorRequest = CreateOrchestratorRequest([]);
-
-        orchestratorRequest.Properties.Add(new MapField<string, Value>() {
-            { "IncludeState", Value.ForBool(false) },
-            { "IsExtendedSession", Value.ForBool(false) },
-            { "ExtendedSessionIdleTimeoutInSeconds", Value.ForNumber(DefaultExtendedSessionIdleTimeoutInSeconds) } });
-        byte[] requestBytes = orchestratorRequest.ToByteArray();
-        string requestString = Convert.ToBase64String(requestBytes);
-        GrpcOrchestrationRunner.LoadAndRun(requestString, new CallSubOrchestrationOrchestrator(), extendedSessions);
-        Assert.True(extendedSessions.IsInitialized);
-        Assert.False(extendedSessions.GetOrInitializeCache(DefaultExtendedSessionIdleTimeoutInSeconds).TryGetValue(TestInstanceId, out object? extendedSession));
-    }
-
-    /// <summary>
-    /// These tests verify that a malformed/nonexistent "IncludeState" parameter means that the worker will attempt to 
-    /// fulfill the orchestration request and not request a history for it. However, it is of course very undesirable that a 
-    /// history is not attached to the request, but no history is requested by the worker due to a malformed "IncludeState" parameter
-    /// even when it needs one to fulfill the request. This would need to be checked on whatever side is calling this SDK. 
-    /// </summary>
-    [Fact]
-    public void MalformedPastEventsParameter_Means_NoHistoryRequired()
-    {
-        using var extendedSessions = new ExtendedSessionsCache();
-        var historyEvent = new Protobuf.HistoryEvent
-        {
-            EventId = -1,
-            Timestamp = Timestamp.FromDateTime(DateTime.UtcNow),
-            ExecutionStarted = new Protobuf.ExecutionStartedEvent()
-            {
-                OrchestrationInstance = new Protobuf.OrchestrationInstance
-                {
-                    InstanceId = TestInstanceId,
-                    ExecutionId = TestExecutionId,
-                },
-            }
-        };
-        Protobuf.OrchestratorRequest orchestratorRequest = CreateOrchestratorRequest([historyEvent]);
-
-        // Misspelled include past events key
-        orchestratorRequest.Properties.Add(new MapField<string, Value>() {
-            { "IncludeSTate", Value.ForBool(false) },
-            { "IsExtendedSession", Value.ForBool(false) },
-            { "ExtendedSessionIdleTimeoutInSeconds", Value.ForNumber(DefaultExtendedSessionIdleTimeoutInSeconds) } });
-        byte[] requestBytes = orchestratorRequest.ToByteArray();
-        string requestString = Convert.ToBase64String(requestBytes);
-        string responseString = GrpcOrchestrationRunner.LoadAndRun(requestString, new SimpleOrchestrator(), extendedSessions);
-        Protobuf.OrchestratorResponse response = Protobuf.OrchestratorResponse.Parser.ParseFrom(Convert.FromBase64String(responseString));
-        Assert.False(response.RequiresHistory);
-
-        // Wrong value type for include past events key
-        orchestratorRequest.Properties.Clear();
-        orchestratorRequest.Properties.Add(new MapField<string, Value>() {
-            { "IncludeState", Value.ForString("no") },
-            { "IsExtendedSession", Value.ForBool(false) },
-            { "ExtendedSessionIdleTimeoutInSeconds", Value.ForNumber(DefaultExtendedSessionIdleTimeoutInSeconds) } });
-        requestBytes = orchestratorRequest.ToByteArray();
-        requestString = Convert.ToBase64String(requestBytes);
-        responseString = GrpcOrchestrationRunner.LoadAndRun(requestString, new SimpleOrchestrator(), extendedSessions);
-        response = Protobuf.OrchestratorResponse.Parser.ParseFrom(Convert.FromBase64String(responseString));
-        Assert.False(response.RequiresHistory);
-
-        // No include past events key
-        orchestratorRequest.Properties.Clear();
-        orchestratorRequest.Properties.Add(new MapField<string, Value>() {
-            { "IsExtendedSession", Value.ForBool(false) },
-            { "ExtendedSessionIdleTimeoutInSeconds", Value.ForNumber(DefaultExtendedSessionIdleTimeoutInSeconds) } });
-        requestBytes = orchestratorRequest.ToByteArray();
-        requestString = Convert.ToBase64String(requestBytes);
-        responseString = GrpcOrchestrationRunner.LoadAndRun(requestString, new SimpleOrchestrator(), extendedSessions);
-        response = Protobuf.OrchestratorResponse.Parser.ParseFrom(Convert.FromBase64String(responseString));
-        Assert.False(response.RequiresHistory);
-    }
-
-    [Fact]
-    public void Incomplete_Orchestration_Stored()
-    {
-        using var extendedSessions = new ExtendedSessionsCache();
-        var historyEvent = new Protobuf.HistoryEvent
-        {
-            EventId = -1,
-            Timestamp = Timestamp.FromDateTime(DateTime.UtcNow),
-            ExecutionStarted = new Protobuf.ExecutionStartedEvent()
-            {
-                OrchestrationInstance = new Protobuf.OrchestrationInstance
-                {
-                    InstanceId = TestInstanceId,
-                    ExecutionId = TestExecutionId,
-                },
-            }
-        };
-        Protobuf.OrchestratorRequest orchestratorRequest = CreateOrchestratorRequest([historyEvent]);
-        orchestratorRequest.Properties.Add(new MapField<string, Value>() {
-            { "IncludeState", Value.ForBool(true) },
-            { "IsExtendedSession", Value.ForBool(true) },
-            { "ExtendedSessionIdleTimeoutInSeconds", Value.ForNumber(DefaultExtendedSessionIdleTimeoutInSeconds) } });
-        byte[] requestBytes = orchestratorRequest.ToByteArray();
-        string requestString = Convert.ToBase64String(requestBytes);
-        GrpcOrchestrationRunner.LoadAndRun(requestString, new CallSubOrchestrationOrchestrator(), extendedSessions);
-        Assert.True(extendedSessions.IsInitialized);
-        Assert.True(extendedSessions.GetOrInitializeCache(DefaultExtendedSessionIdleTimeoutInSeconds).TryGetValue(TestInstanceId, out object? extendedSession));
-    }
-
-    [Fact]
-    public void Complete_Orchestration_NotStored()
-    {
-        using var extendedSessions = new ExtendedSessionsCache();
-        var historyEvent = new Protobuf.HistoryEvent
-        {
-            EventId = -1,
-            Timestamp = Timestamp.FromDateTime(DateTime.UtcNow),
-            ExecutionStarted = new Protobuf.ExecutionStartedEvent()
-            {
-                OrchestrationInstance = new Protobuf.OrchestrationInstance
-                {
-                    InstanceId = TestInstanceId,
-                    ExecutionId = TestExecutionId,
-                },
-            }
-        };
-        Protobuf.OrchestratorRequest orchestratorRequest = CreateOrchestratorRequest([historyEvent]);
-        orchestratorRequest.Properties.Add(new MapField<string, Value>() {
-            { "IncludeState", Value.ForBool(true) },
-            { "IsExtendedSession", Value.ForBool(true) },
-            { "ExtendedSessionIdleTimeoutInSeconds", Value.ForNumber(DefaultExtendedSessionIdleTimeoutInSeconds) } });
-        byte[] requestBytes = orchestratorRequest.ToByteArray();
-        string requestString = Convert.ToBase64String(requestBytes);
-        GrpcOrchestrationRunner.LoadAndRun(requestString, new SimpleOrchestrator(), extendedSessions);
-        Assert.True(extendedSessions.IsInitialized);
-        Assert.False(extendedSessions.GetOrInitializeCache(DefaultExtendedSessionIdleTimeoutInSeconds).TryGetValue(TestInstanceId, out object? extendedSession));
-    }
-
-    [Fact]
-    public void ExternallyEndedExtendedSession_Evicted()
-    {
-        using var extendedSessions = new ExtendedSessionsCache();
-        var historyEvent = new Protobuf.HistoryEvent
-        {
-            EventId = -1,
-            Timestamp = Timestamp.FromDateTime(DateTime.UtcNow),
-            ExecutionStarted = new Protobuf.ExecutionStartedEvent()
-            {
-                OrchestrationInstance = new Protobuf.OrchestrationInstance
-                {
-                    InstanceId = TestInstanceId,
-                    ExecutionId = TestExecutionId,
-                },
-            }
-        };
-        Protobuf.OrchestratorRequest orchestratorRequest = CreateOrchestratorRequest([historyEvent]);
-        orchestratorRequest.Properties.Add(new MapField<string, Value>() {
-            { "IncludeState", Value.ForBool(true) },
-            { "IsExtendedSession", Value.ForBool(true) },
-            { "ExtendedSessionIdleTimeoutInSeconds", Value.ForNumber(DefaultExtendedSessionIdleTimeoutInSeconds) } });
-        byte[] requestBytes = orchestratorRequest.ToByteArray();
-        string requestString = Convert.ToBase64String(requestBytes);
-        GrpcOrchestrationRunner.LoadAndRun(requestString, new CallSubOrchestrationOrchestrator(), extendedSessions);
-        Assert.True(extendedSessions.IsInitialized);
-        Assert.True(extendedSessions.GetOrInitializeCache(DefaultExtendedSessionIdleTimeoutInSeconds).TryGetValue(TestInstanceId, out object? extendedSession));
-
-        // Now set the extended session flag to false for this instance
-        orchestratorRequest.Properties.Clear();
-        orchestratorRequest.Properties.Add(new MapField<string, Value>() {
-            { "IncludeState", Value.ForBool(true) },
-            { "IsExtendedSession", Value.ForBool(false) },
-            { "ExtendedSessionIdleTimeoutInSeconds", Value.ForNumber(DefaultExtendedSessionIdleTimeoutInSeconds) } });
-        requestBytes = orchestratorRequest.ToByteArray();
-        requestString = Convert.ToBase64String(requestBytes);
-        GrpcOrchestrationRunner.LoadAndRun(requestString, new CallSubOrchestrationOrchestrator(), extendedSessions);
-        Assert.True(extendedSessions.IsInitialized);
-        Assert.False(extendedSessions.GetOrInitializeCache(DefaultExtendedSessionIdleTimeoutInSeconds).TryGetValue(TestInstanceId, out extendedSession));
-    }
-
-    [Fact]
-    public async Task Stale_ExtendedSessions_Evicted_Async()
-    {
-        using var extendedSessions = new ExtendedSessionsCache();
-        int extendedSessionIdleTimeout = 5;
-        var historyEvent = new Protobuf.HistoryEvent
-        {
-            EventId = -1,
-            Timestamp = Timestamp.FromDateTime(DateTime.UtcNow),
-            ExecutionStarted = new Protobuf.ExecutionStartedEvent()
-            {
-                OrchestrationInstance = new Protobuf.OrchestrationInstance
-                {
-                    InstanceId = TestInstanceId,
-                    ExecutionId = TestExecutionId,
-                },
-            }
-        };
-        Protobuf.OrchestratorRequest orchestratorRequest = CreateOrchestratorRequest([historyEvent]);
-        orchestratorRequest.Properties.Add(new MapField<string, Value>() {
-            { "IncludeState", Value.ForBool(true) },
-            { "IsExtendedSession", Value.ForBool(true) },
-            { "ExtendedSessionIdleTimeoutInSeconds", Value.ForNumber(extendedSessionIdleTimeout) } });
-        byte[] requestBytes = orchestratorRequest.ToByteArray();
-        string requestString = Convert.ToBase64String(requestBytes);
-        GrpcOrchestrationRunner.LoadAndRun(requestString, new CallSubOrchestrationOrchestrator(), extendedSessions);
-        Assert.True(extendedSessions.IsInitialized);
-        Assert.True(extendedSessions.GetOrInitializeCache(extendedSessionIdleTimeout).TryGetValue(TestInstanceId, out object? extendedSession));
-
-        // Wait for longer than the timeout to account for finite cache scan for stale items frequency 
-        await Task.Delay(extendedSessionIdleTimeout * 1000 * 2);
-        Assert.False(extendedSessions.GetOrInitializeCache(extendedSessionIdleTimeout).TryGetValue(TestInstanceId, out extendedSession));
-
-        // Now that the entry was evicted from the cache, the orchestration runner needs an orchestration history to complete the request
-        orchestratorRequest.Properties.Clear();
-        orchestratorRequest.Properties.Add(new MapField<string, Value>() {
-            { "IncludeState", Value.ForBool(false) },
-            { "IsExtendedSession", Value.ForBool(true) },
-            { "ExtendedSessionIdleTimeoutInSeconds", Value.ForNumber(extendedSessionIdleTimeout) } });
-        requestBytes = orchestratorRequest.ToByteArray();
-        requestString = Convert.ToBase64String(requestBytes);
-        string responseString = GrpcOrchestrationRunner.LoadAndRun(requestString, new CallSubOrchestrationOrchestrator(), extendedSessions);
-        Protobuf.OrchestratorResponse response = Protobuf.OrchestratorResponse.Parser.ParseFrom(Convert.FromBase64String(responseString));
-        Assert.True(response.RequiresHistory);
-    }
-
-    [Fact]
-    public void PastEventIncluded_Means_ExtendedSession_Evicted()
-    {
-        using var extendedSessions = new ExtendedSessionsCache();
-        var historyEvent = new Protobuf.HistoryEvent
-        {
-            EventId = -1,
-            Timestamp = Timestamp.FromDateTime(DateTime.UtcNow),
-            ExecutionStarted = new Protobuf.ExecutionStartedEvent()
-            {
-                OrchestrationInstance = new Protobuf.OrchestrationInstance
-                {
-                    InstanceId = TestInstanceId,
-                    ExecutionId = TestExecutionId,
-                },
-            }
-        };
-        Protobuf.OrchestratorRequest orchestratorRequest = CreateOrchestratorRequest([historyEvent]);
-        orchestratorRequest.Properties.Add(new MapField<string, Value>() {
-            { "IncludeState", Value.ForBool(true) },
-            { "IsExtendedSession", Value.ForBool(true) },
-            { "ExtendedSessionIdleTimeoutInSeconds", Value.ForNumber(DefaultExtendedSessionIdleTimeoutInSeconds) } });
-        byte[] requestBytes = orchestratorRequest.ToByteArray();
-        string requestString = Convert.ToBase64String(requestBytes);
-        GrpcOrchestrationRunner.LoadAndRun(requestString, new CallSubOrchestrationOrchestrator(), extendedSessions);
-        Assert.True(extendedSessions.IsInitialized);
-        Assert.True(extendedSessions.GetOrInitializeCache(DefaultExtendedSessionIdleTimeoutInSeconds).TryGetValue(TestInstanceId, out object? extendedSession));
-
-        // Now we will retry the same exact request. If the extended session is not evicted, then the request will fail due to duplicate ExecutionStarted events being detected
-        // If the extended session is evicted because IncludeState is true, then the request will succeed and a new extended session will be stored
-        GrpcOrchestrationRunner.LoadAndRun(requestString, new CallSubOrchestrationOrchestrator(), extendedSessions);
-        Assert.True(extendedSessions.GetOrInitializeCache(DefaultExtendedSessionIdleTimeoutInSeconds).TryGetValue(TestInstanceId, out extendedSession));
-    }
-
-    [Fact]
-    public void Null_ExtendedSessionsCache_IsOkay()
-    {
-        var historyEvent = new Protobuf.HistoryEvent
-        {
-            EventId = -1,
-            Timestamp = Timestamp.FromDateTime(DateTime.UtcNow),
-            ExecutionStarted = new Protobuf.ExecutionStartedEvent()
-            {
-                OrchestrationInstance = new Protobuf.OrchestrationInstance
-                {
-                    InstanceId = TestInstanceId,
-                    ExecutionId = TestExecutionId,
-                },
-            }
-        };
-        Protobuf.OrchestratorRequest orchestratorRequest = CreateOrchestratorRequest([historyEvent]);
-
-        // Set up the parameters as if extended sessions are enabled, but do not pass an extended session cache to the request.
-        // The request should still be successful.
-        orchestratorRequest.Properties.Add(new MapField<string, Value>() {
-            { "IncludeState", Value.ForBool(true) },
-            { "IsExtendedSession", Value.ForBool(true) },
-            { "ExtendedSessionIdleTimeoutInSeconds", Value.ForNumber(DefaultExtendedSessionIdleTimeoutInSeconds) } });
-        byte[] requestBytes = orchestratorRequest.ToByteArray();
-        string requestString = Convert.ToBase64String(requestBytes);
-        string responseString = GrpcOrchestrationRunner.LoadAndRun(requestString, new SimpleOrchestrator());
-        Protobuf.OrchestratorResponse response = Protobuf.OrchestratorResponse.Parser.ParseFrom(Convert.FromBase64String(responseString));
-        Assert.Single(response.Actions);
-        Assert.NotNull(response.Actions[0].CompleteOrchestration);
-        Assert.Equal(Protobuf.OrchestrationStatus.Completed, response.Actions[0].CompleteOrchestration.OrchestrationStatus);
-
-        // Now try it again without any properties specified. The request should still be successful.
-        orchestratorRequest.Properties.Clear();
-        requestBytes = orchestratorRequest.ToByteArray();
-        requestString = Convert.ToBase64String(requestBytes);
-        responseString = GrpcOrchestrationRunner.LoadAndRun(requestString, new SimpleOrchestrator());
-        response = Protobuf.OrchestratorResponse.Parser.ParseFrom(Convert.FromBase64String(responseString));
-        Assert.Single(response.Actions);
-        Assert.NotNull(response.Actions[0].CompleteOrchestration);
-        Assert.Equal(Protobuf.OrchestrationStatus.Completed, response.Actions[0].CompleteOrchestration.OrchestrationStatus);
-    }
-
-    static Protobuf.OrchestratorRequest CreateOrchestratorRequest(IEnumerable<Protobuf.HistoryEvent> newEvents)
-    {
-        var orchestratorRequest = new Protobuf.OrchestratorRequest()
-        {
-            InstanceId = TestInstanceId,
-            PastEvents = { Enumerable.Empty<Protobuf.HistoryEvent>() },
-            NewEvents = { newEvents },
-            EntityParameters = new Protobuf.OrchestratorEntityParameters
-            {
-                EntityMessageReorderWindow = Duration.FromTimeSpan(TimeSpan.Zero),
-            },
-        };
-        return orchestratorRequest;
-    }
-
-    class SimpleOrchestrator : TaskOrchestrator<string, string>
-    {
-        public override Task<string> RunAsync(TaskOrchestrationContext context, string input)
-        {
-            return Task.FromResult(input);
-        }
-    }
-
-    class CallSubOrchestrationOrchestrator : TaskOrchestrator<string, string>
-    {
-        public override async Task<string> RunAsync(TaskOrchestrationContext context, string input)
-        {
-            await context.CallSubOrchestratorAsync(nameof(SimpleOrchestrator));
-            return input;
-        }
-    }
-}
+﻿// Copyright (c) Microsoft Corporation.
+// Licensed under the MIT License.
+
+using Google.Protobuf;
+using Google.Protobuf.Collections;
+using Google.Protobuf.WellKnownTypes;
+using Microsoft.Extensions.Caching.Memory;
+
+namespace Microsoft.DurableTask.Worker.Grpc.Tests;
+
+public class GrpcOrchestrationRunnerTests
+{
+    const string TestInstanceId = "instance_id";
+    const string TestExecutionId = "execution_id";
+    const int DefaultExtendedSessionIdleTimeoutInSeconds = 30;
+
+    [Fact]
+    public void EmptyOrNullParameters_Throw_Exceptions()
+    {
+        Action act = () =>
+            GrpcOrchestrationRunner.LoadAndRun(string.Empty, new SimpleOrchestrator(), new ExtendedSessionsCache());
+        act.Should().ThrowExactly<ArgumentException>().WithParameterName("encodedOrchestratorRequest");
+
+        act = () =>
+            GrpcOrchestrationRunner.LoadAndRun(null!, new SimpleOrchestrator(), new ExtendedSessionsCache());
+        act.Should().ThrowExactly<ArgumentNullException>().WithParameterName("encodedOrchestratorRequest");
+
+        act = () =>
+            GrpcOrchestrationRunner.LoadAndRun("request", null!, new ExtendedSessionsCache());
+        act.Should().ThrowExactly<ArgumentNullException>().WithParameterName("implementation");
+    }
+
+    [Fact]
+    public void EmptyHistory_Returns_NeedsHistoryInResponse()
+    {
+        using var extendedSessions = new ExtendedSessionsCache();
+
+        // No history and without extended sessions enabled
+        Protobuf.OrchestratorRequest orchestratorRequest = CreateOrchestratorRequest([]);
+        orchestratorRequest.Properties.Add(new MapField<string, Value>() {
+            { "IncludeState", Value.ForBool(false) }});
+        byte[] requestBytes = orchestratorRequest.ToByteArray();
+        string requestString =  Convert.ToBase64String(requestBytes);
+        string responseString = GrpcOrchestrationRunner.LoadAndRun(requestString, new SimpleOrchestrator(), extendedSessions);
+        Protobuf.OrchestratorResponse response = Protobuf.OrchestratorResponse.Parser.ParseFrom(Convert.FromBase64String(responseString));
+        Assert.True(response.RequiresHistory);
+        Assert.False(extendedSessions.IsInitialized);
+
+        // No history but with extended sessions enabled
+        orchestratorRequest.Properties.Add(new MapField<string, Value>() {
+            { "IsExtendedSession", Value.ForBool(true) },
+            { "ExtendedSessionIdleTimeoutInSeconds", Value.ForNumber(DefaultExtendedSessionIdleTimeoutInSeconds) } });
+        requestBytes = orchestratorRequest.ToByteArray();
+        requestString = Convert.ToBase64String(requestBytes);
+        responseString = GrpcOrchestrationRunner.LoadAndRun(requestString, new SimpleOrchestrator(), extendedSessions);
+        response = Protobuf.OrchestratorResponse.Parser.ParseFrom(Convert.FromBase64String(responseString));
+        Assert.True(response.RequiresHistory);
+        Assert.True(extendedSessions.IsInitialized);
+    }
+
+    [Fact]
+    public void NullExtendedSessionStored_Means_NeedsExtendedSessionNotUsed()
+    {
+        using var extendedSessions = new ExtendedSessionsCache();
+        extendedSessions.GetOrInitializeCache(DefaultExtendedSessionIdleTimeoutInSeconds).Set<ExtendedSessionState>(
+            TestInstanceId,
+            null!,
+            new MemoryCacheEntryOptions { SlidingExpiration = TimeSpan.FromSeconds(DefaultExtendedSessionIdleTimeoutInSeconds) });
+
+        // No history, so response indicates that a history is required
+        Protobuf.OrchestratorRequest orchestratorRequest = CreateOrchestratorRequest([]);
+        orchestratorRequest.Properties.Add(new MapField<string, Value>() {
+            { "IncludeState", Value.ForBool(false) },
+            { "IsExtendedSession", Value.ForBool(true) },
+            { "ExtendedSessionIdleTimeoutInSeconds", Value.ForNumber(DefaultExtendedSessionIdleTimeoutInSeconds) } });
+        byte[] requestBytes = orchestratorRequest.ToByteArray();
+        string requestString = Convert.ToBase64String(requestBytes);
+        string responseString = GrpcOrchestrationRunner.LoadAndRun(requestString, new SimpleOrchestrator(), extendedSessions);
+        Protobuf.OrchestratorResponse response = Protobuf.OrchestratorResponse.Parser.ParseFrom(Convert.FromBase64String(responseString));
+        Assert.True(response.RequiresHistory);
+
+        // History provided so the request can be fulfilled and an extended session is stored
+        var historyEvent = new Protobuf.HistoryEvent
+        {
+            EventId = -1,
+            Timestamp = Timestamp.FromDateTime(DateTime.UtcNow),
+            ExecutionStarted = new Protobuf.ExecutionStartedEvent()
+            {
+                OrchestrationInstance = new Protobuf.OrchestrationInstance
+                {
+                    InstanceId = TestInstanceId,
+                    ExecutionId = TestExecutionId,
+                },
+            }
+        };
+        orchestratorRequest = CreateOrchestratorRequest([historyEvent]);
+        orchestratorRequest.Properties.Add(new MapField<string, Value>() {
+            { "IncludeState", Value.ForBool(true) },
+            { "IsExtendedSession", Value.ForBool(true) },
+            { "ExtendedSessionIdleTimeoutInSeconds", Value.ForNumber(DefaultExtendedSessionIdleTimeoutInSeconds) } });
+        requestBytes = orchestratorRequest.ToByteArray();
+        requestString = Convert.ToBase64String(requestBytes);
+        responseString = GrpcOrchestrationRunner.LoadAndRun(requestString, new CallSubOrchestrationOrchestrator(), extendedSessions);
+        response = Protobuf.OrchestratorResponse.Parser.ParseFrom(Convert.FromBase64String(responseString));
+        Assert.False(response.RequiresHistory);
+        Assert.True(extendedSessions.GetOrInitializeCache(DefaultExtendedSessionIdleTimeoutInSeconds).TryGetValue(TestInstanceId, out object? extendedSession));
+        Assert.NotNull(extendedSession);
+    }
+
+    [Fact]
+    public void MalformedRequestParameters_Means_CacheNotInitialized()
+    {
+        using var extendedSessions = new ExtendedSessionsCache();
+        Protobuf.OrchestratorRequest orchestratorRequest = CreateOrchestratorRequest([]);
+
+        // Misspelled extended session timeout key
+        orchestratorRequest.Properties.Add(new MapField<string, Value>() {
+            { "IncludeState", Value.ForBool(false) },
+            { "IsExtendedSession", Value.ForBool(true) },
+            { "ExtendedSessionsIdleTimeoutInSeconds", Value.ForNumber(DefaultExtendedSessionIdleTimeoutInSeconds) } });
+        byte[] requestBytes = orchestratorRequest.ToByteArray();
+        string requestString = Convert.ToBase64String(requestBytes);
+        string responseString = GrpcOrchestrationRunner.LoadAndRun(requestString, new SimpleOrchestrator(), extendedSessions);
+        Protobuf.OrchestratorResponse response = Protobuf.OrchestratorResponse.Parser.ParseFrom(Convert.FromBase64String(responseString));
+        Assert.False(extendedSessions.IsInitialized);
+
+        // Wrong value type for extended session timeout key
+        orchestratorRequest.Properties.Clear();
+        orchestratorRequest.Properties.Add(new MapField<string, Value>() {
+            { "IncludeState", Value.ForBool(false) },
+            { "IsExtendedSession", Value.ForBool(true) },
+            { "ExtendedSessionIdleTimeoutInSeconds", Value.ForString("hi") } });
+        requestBytes = orchestratorRequest.ToByteArray();
+        requestString = Convert.ToBase64String(requestBytes);
+        GrpcOrchestrationRunner.LoadAndRun(requestString, new SimpleOrchestrator(), extendedSessions);
+        Assert.False(extendedSessions.IsInitialized);
+
+        // Invalid number for extended session timeout key (must be > 0)
+        orchestratorRequest.Properties.Clear();
+        orchestratorRequest.Properties.Add(new MapField<string, Value>() {
+            { "IncludeState", Value.ForBool(false) },
+            { "IsExtendedSession", Value.ForBool(true) },
+            { "ExtendedSessionIdleTimeoutInSeconds", Value.ForNumber(0) } });
+        requestBytes = orchestratorRequest.ToByteArray();
+        requestString = Convert.ToBase64String(requestBytes);
+        GrpcOrchestrationRunner.LoadAndRun(requestString, new SimpleOrchestrator(), extendedSessions);
+        Assert.False(extendedSessions.IsInitialized);
+
+        // Invalid number for extended session timeout key (must be > 0)
+        orchestratorRequest.Properties.Clear();
+        orchestratorRequest.Properties.Add(new MapField<string, Value>() {
+            { "IncludeState", Value.ForBool(false) },
+            { "IsExtendedSession", Value.ForBool(true) },
+            { "ExtendedSessionIdleTimeoutInSeconds", Value.ForNumber(-1) } });
+        requestBytes = orchestratorRequest.ToByteArray();
+        requestString = Convert.ToBase64String(requestBytes);
+        GrpcOrchestrationRunner.LoadAndRun(requestString, new SimpleOrchestrator(), extendedSessions);
+        Assert.False(extendedSessions.IsInitialized);
+
+        // No extended session timeout key
+        orchestratorRequest.Properties.Clear();
+        orchestratorRequest.Properties.Add(new MapField<string, Value>() {
+            { "IncludeState", Value.ForBool(false) },
+            { "IsExtendedSession", Value.ForBool(true) } });
+        requestBytes = orchestratorRequest.ToByteArray();
+        requestString = Convert.ToBase64String(requestBytes);
+        GrpcOrchestrationRunner.LoadAndRun(requestString, new SimpleOrchestrator(), extendedSessions);
+        Assert.False(extendedSessions.IsInitialized);
+
+        // Misspelled extended session key
+        orchestratorRequest.Properties.Clear();
+        orchestratorRequest.Properties.Add(new MapField<string, Value>() {
+            { "IncludeState", Value.ForBool(false) },
+            { "isExtendedSession", Value.ForBool(true) },
+            { "ExtendedSessionIdleTimeoutInSeconds", Value.ForNumber(DefaultExtendedSessionIdleTimeoutInSeconds) } });
+        requestBytes = orchestratorRequest.ToByteArray();
+        requestString = Convert.ToBase64String(requestBytes);
+        GrpcOrchestrationRunner.LoadAndRun(requestString, new SimpleOrchestrator(), extendedSessions);
+        Assert.False(extendedSessions.IsInitialized);
+
+        // Wrong value type for extended session key
+        orchestratorRequest.Properties.Clear();
+        orchestratorRequest.Properties.Add(new MapField<string, Value>() {
+            { "IncludeState", Value.ForBool(false) },
+            { "IsExtendedSession", Value.ForNumber(1) },
+            { "ExtendedSessionIdleTimeoutInSeconds", Value.ForNumber(DefaultExtendedSessionIdleTimeoutInSeconds) } });
+        requestBytes = orchestratorRequest.ToByteArray();
+        requestString = Convert.ToBase64String(requestBytes);
+        GrpcOrchestrationRunner.LoadAndRun(requestString, new SimpleOrchestrator(), extendedSessions);
+        Assert.False(extendedSessions.IsInitialized);
+
+        // No extended session key
+        orchestratorRequest.Properties.Clear();
+        orchestratorRequest.Properties.Add(new MapField<string, Value>() {
+            { "IncludeState", Value.ForBool(false) },
+            { "ExtendedSessionIdleTimeoutInSeconds", Value.ForNumber(DefaultExtendedSessionIdleTimeoutInSeconds) } });
+        requestBytes = orchestratorRequest.ToByteArray();
+        requestString = Convert.ToBase64String(requestBytes);
+        GrpcOrchestrationRunner.LoadAndRun(requestString, new SimpleOrchestrator(), extendedSessions);
+        Assert.False(extendedSessions.IsInitialized);
+    }
+
+    [Fact]
+    public void IsExtendedSessionFalse_Means_NoExtendedSessionStored()
+    {
+        using var extendedSessions = new ExtendedSessionsCache();
+        Protobuf.OrchestratorRequest orchestratorRequest = CreateOrchestratorRequest([]);
+
+        orchestratorRequest.Properties.Add(new MapField<string, Value>() {
+            { "IncludeState", Value.ForBool(false) },
+            { "IsExtendedSession", Value.ForBool(false) },
+            { "ExtendedSessionIdleTimeoutInSeconds", Value.ForNumber(DefaultExtendedSessionIdleTimeoutInSeconds) } });
+        byte[] requestBytes = orchestratorRequest.ToByteArray();
+        string requestString = Convert.ToBase64String(requestBytes);
+        GrpcOrchestrationRunner.LoadAndRun(requestString, new CallSubOrchestrationOrchestrator(), extendedSessions);
+        Assert.True(extendedSessions.IsInitialized);
+        Assert.False(extendedSessions.GetOrInitializeCache(DefaultExtendedSessionIdleTimeoutInSeconds).TryGetValue(TestInstanceId, out object? extendedSession));
+    }
+
+    /// <summary>
+    /// These tests verify that a malformed/nonexistent "IncludeState" parameter means that the worker will attempt to 
+    /// fulfill the orchestration request and not request a history for it. However, it is of course very undesirable that a 
+    /// history is not attached to the request, but no history is requested by the worker due to a malformed "IncludeState" parameter
+    /// even when it needs one to fulfill the request. This would need to be checked on whatever side is calling this SDK. 
+    /// </summary>
+    [Fact]
+    public void MalformedPastEventsParameter_Means_NoHistoryRequired()
+    {
+        using var extendedSessions = new ExtendedSessionsCache();
+        var historyEvent = new Protobuf.HistoryEvent
+        {
+            EventId = -1,
+            Timestamp = Timestamp.FromDateTime(DateTime.UtcNow),
+            ExecutionStarted = new Protobuf.ExecutionStartedEvent()
+            {
+                OrchestrationInstance = new Protobuf.OrchestrationInstance
+                {
+                    InstanceId = TestInstanceId,
+                    ExecutionId = TestExecutionId,
+                },
+            }
+        };
+        Protobuf.OrchestratorRequest orchestratorRequest = CreateOrchestratorRequest([historyEvent]);
+
+        // Misspelled include past events key
+        orchestratorRequest.Properties.Add(new MapField<string, Value>() {
+            { "IncludeSTate", Value.ForBool(false) },
+            { "IsExtendedSession", Value.ForBool(false) },
+            { "ExtendedSessionIdleTimeoutInSeconds", Value.ForNumber(DefaultExtendedSessionIdleTimeoutInSeconds) } });
+        byte[] requestBytes = orchestratorRequest.ToByteArray();
+        string requestString = Convert.ToBase64String(requestBytes);
+        string responseString = GrpcOrchestrationRunner.LoadAndRun(requestString, new SimpleOrchestrator(), extendedSessions);
+        Protobuf.OrchestratorResponse response = Protobuf.OrchestratorResponse.Parser.ParseFrom(Convert.FromBase64String(responseString));
+        Assert.False(response.RequiresHistory);
+
+        // Wrong value type for include past events key
+        orchestratorRequest.Properties.Clear();
+        orchestratorRequest.Properties.Add(new MapField<string, Value>() {
+            { "IncludeState", Value.ForString("no") },
+            { "IsExtendedSession", Value.ForBool(false) },
+            { "ExtendedSessionIdleTimeoutInSeconds", Value.ForNumber(DefaultExtendedSessionIdleTimeoutInSeconds) } });
+        requestBytes = orchestratorRequest.ToByteArray();
+        requestString = Convert.ToBase64String(requestBytes);
+        responseString = GrpcOrchestrationRunner.LoadAndRun(requestString, new SimpleOrchestrator(), extendedSessions);
+        response = Protobuf.OrchestratorResponse.Parser.ParseFrom(Convert.FromBase64String(responseString));
+        Assert.False(response.RequiresHistory);
+
+        // No include past events key
+        orchestratorRequest.Properties.Clear();
+        orchestratorRequest.Properties.Add(new MapField<string, Value>() {
+            { "IsExtendedSession", Value.ForBool(false) },
+            { "ExtendedSessionIdleTimeoutInSeconds", Value.ForNumber(DefaultExtendedSessionIdleTimeoutInSeconds) } });
+        requestBytes = orchestratorRequest.ToByteArray();
+        requestString = Convert.ToBase64String(requestBytes);
+        responseString = GrpcOrchestrationRunner.LoadAndRun(requestString, new SimpleOrchestrator(), extendedSessions);
+        response = Protobuf.OrchestratorResponse.Parser.ParseFrom(Convert.FromBase64String(responseString));
+        Assert.False(response.RequiresHistory);
+    }
+
+    [Fact]
+    public void Incomplete_Orchestration_Stored()
+    {
+        using var extendedSessions = new ExtendedSessionsCache();
+        var historyEvent = new Protobuf.HistoryEvent
+        {
+            EventId = -1,
+            Timestamp = Timestamp.FromDateTime(DateTime.UtcNow),
+            ExecutionStarted = new Protobuf.ExecutionStartedEvent()
+            {
+                OrchestrationInstance = new Protobuf.OrchestrationInstance
+                {
+                    InstanceId = TestInstanceId,
+                    ExecutionId = TestExecutionId,
+                },
+            }
+        };
+        Protobuf.OrchestratorRequest orchestratorRequest = CreateOrchestratorRequest([historyEvent]);
+        orchestratorRequest.Properties.Add(new MapField<string, Value>() {
+            { "IncludeState", Value.ForBool(true) },
+            { "IsExtendedSession", Value.ForBool(true) },
+            { "ExtendedSessionIdleTimeoutInSeconds", Value.ForNumber(DefaultExtendedSessionIdleTimeoutInSeconds) } });
+        byte[] requestBytes = orchestratorRequest.ToByteArray();
+        string requestString = Convert.ToBase64String(requestBytes);
+        GrpcOrchestrationRunner.LoadAndRun(requestString, new CallSubOrchestrationOrchestrator(), extendedSessions);
+        Assert.True(extendedSessions.IsInitialized);
+        Assert.True(extendedSessions.GetOrInitializeCache(DefaultExtendedSessionIdleTimeoutInSeconds).TryGetValue(TestInstanceId, out object? extendedSession));
+    }
+
+    [Fact]
+    public void Complete_Orchestration_NotStored()
+    {
+        using var extendedSessions = new ExtendedSessionsCache();
+        var historyEvent = new Protobuf.HistoryEvent
+        {
+            EventId = -1,
+            Timestamp = Timestamp.FromDateTime(DateTime.UtcNow),
+            ExecutionStarted = new Protobuf.ExecutionStartedEvent()
+            {
+                OrchestrationInstance = new Protobuf.OrchestrationInstance
+                {
+                    InstanceId = TestInstanceId,
+                    ExecutionId = TestExecutionId,
+                },
+            }
+        };
+        Protobuf.OrchestratorRequest orchestratorRequest = CreateOrchestratorRequest([historyEvent]);
+        orchestratorRequest.Properties.Add(new MapField<string, Value>() {
+            { "IncludeState", Value.ForBool(true) },
+            { "IsExtendedSession", Value.ForBool(true) },
+            { "ExtendedSessionIdleTimeoutInSeconds", Value.ForNumber(DefaultExtendedSessionIdleTimeoutInSeconds) } });
+        byte[] requestBytes = orchestratorRequest.ToByteArray();
+        string requestString = Convert.ToBase64String(requestBytes);
+        GrpcOrchestrationRunner.LoadAndRun(requestString, new SimpleOrchestrator(), extendedSessions);
+        Assert.True(extendedSessions.IsInitialized);
+        Assert.False(extendedSessions.GetOrInitializeCache(DefaultExtendedSessionIdleTimeoutInSeconds).TryGetValue(TestInstanceId, out object? extendedSession));
+    }
+
+    [Fact]
+    public void ExternallyEndedExtendedSession_Evicted()
+    {
+        using var extendedSessions = new ExtendedSessionsCache();
+        var historyEvent = new Protobuf.HistoryEvent
+        {
+            EventId = -1,
+            Timestamp = Timestamp.FromDateTime(DateTime.UtcNow),
+            ExecutionStarted = new Protobuf.ExecutionStartedEvent()
+            {
+                OrchestrationInstance = new Protobuf.OrchestrationInstance
+                {
+                    InstanceId = TestInstanceId,
+                    ExecutionId = TestExecutionId,
+                },
+            }
+        };
+        Protobuf.OrchestratorRequest orchestratorRequest = CreateOrchestratorRequest([historyEvent]);
+        orchestratorRequest.Properties.Add(new MapField<string, Value>() {
+            { "IncludeState", Value.ForBool(true) },
+            { "IsExtendedSession", Value.ForBool(true) },
+            { "ExtendedSessionIdleTimeoutInSeconds", Value.ForNumber(DefaultExtendedSessionIdleTimeoutInSeconds) } });
+        byte[] requestBytes = orchestratorRequest.ToByteArray();
+        string requestString = Convert.ToBase64String(requestBytes);
+        GrpcOrchestrationRunner.LoadAndRun(requestString, new CallSubOrchestrationOrchestrator(), extendedSessions);
+        Assert.True(extendedSessions.IsInitialized);
+        Assert.True(extendedSessions.GetOrInitializeCache(DefaultExtendedSessionIdleTimeoutInSeconds).TryGetValue(TestInstanceId, out object? extendedSession));
+
+        // Now set the extended session flag to false for this instance
+        orchestratorRequest.Properties.Clear();
+        orchestratorRequest.Properties.Add(new MapField<string, Value>() {
+            { "IncludeState", Value.ForBool(true) },
+            { "IsExtendedSession", Value.ForBool(false) },
+            { "ExtendedSessionIdleTimeoutInSeconds", Value.ForNumber(DefaultExtendedSessionIdleTimeoutInSeconds) } });
+        requestBytes = orchestratorRequest.ToByteArray();
+        requestString = Convert.ToBase64String(requestBytes);
+        GrpcOrchestrationRunner.LoadAndRun(requestString, new CallSubOrchestrationOrchestrator(), extendedSessions);
+        Assert.True(extendedSessions.IsInitialized);
+        Assert.False(extendedSessions.GetOrInitializeCache(DefaultExtendedSessionIdleTimeoutInSeconds).TryGetValue(TestInstanceId, out extendedSession));
+    }
+
+    [Fact]
+    public async Task Stale_ExtendedSessions_Evicted_Async()
+    {
+        using var extendedSessions = new ExtendedSessionsCache();
+        int extendedSessionIdleTimeout = 5;
+        var historyEvent = new Protobuf.HistoryEvent
+        {
+            EventId = -1,
+            Timestamp = Timestamp.FromDateTime(DateTime.UtcNow),
+            ExecutionStarted = new Protobuf.ExecutionStartedEvent()
+            {
+                OrchestrationInstance = new Protobuf.OrchestrationInstance
+                {
+                    InstanceId = TestInstanceId,
+                    ExecutionId = TestExecutionId,
+                },
+            }
+        };
+        Protobuf.OrchestratorRequest orchestratorRequest = CreateOrchestratorRequest([historyEvent]);
+        orchestratorRequest.Properties.Add(new MapField<string, Value>() {
+            { "IncludeState", Value.ForBool(true) },
+            { "IsExtendedSession", Value.ForBool(true) },
+            { "ExtendedSessionIdleTimeoutInSeconds", Value.ForNumber(extendedSessionIdleTimeout) } });
+        byte[] requestBytes = orchestratorRequest.ToByteArray();
+        string requestString = Convert.ToBase64String(requestBytes);
+        GrpcOrchestrationRunner.LoadAndRun(requestString, new CallSubOrchestrationOrchestrator(), extendedSessions);
+        Assert.True(extendedSessions.IsInitialized);
+        Assert.True(extendedSessions.GetOrInitializeCache(extendedSessionIdleTimeout).TryGetValue(TestInstanceId, out object? extendedSession));
+
+        // Wait for longer than the timeout to account for finite cache scan for stale items frequency 
+        await Task.Delay(extendedSessionIdleTimeout * 1000 * 2);
+        Assert.False(extendedSessions.GetOrInitializeCache(extendedSessionIdleTimeout).TryGetValue(TestInstanceId, out extendedSession));
+
+        // Now that the entry was evicted from the cache, the orchestration runner needs an orchestration history to complete the request
+        orchestratorRequest.Properties.Clear();
+        orchestratorRequest.Properties.Add(new MapField<string, Value>() {
+            { "IncludeState", Value.ForBool(false) },
+            { "IsExtendedSession", Value.ForBool(true) },
+            { "ExtendedSessionIdleTimeoutInSeconds", Value.ForNumber(extendedSessionIdleTimeout) } });
+        requestBytes = orchestratorRequest.ToByteArray();
+        requestString = Convert.ToBase64String(requestBytes);
+        string responseString = GrpcOrchestrationRunner.LoadAndRun(requestString, new CallSubOrchestrationOrchestrator(), extendedSessions);
+        Protobuf.OrchestratorResponse response = Protobuf.OrchestratorResponse.Parser.ParseFrom(Convert.FromBase64String(responseString));
+        Assert.True(response.RequiresHistory);
+    }
+
+    [Fact]
+    public void PastEventIncluded_Means_ExtendedSession_Evicted()
+    {
+        using var extendedSessions = new ExtendedSessionsCache();
+        var historyEvent = new Protobuf.HistoryEvent
+        {
+            EventId = -1,
+            Timestamp = Timestamp.FromDateTime(DateTime.UtcNow),
+            ExecutionStarted = new Protobuf.ExecutionStartedEvent()
+            {
+                OrchestrationInstance = new Protobuf.OrchestrationInstance
+                {
+                    InstanceId = TestInstanceId,
+                    ExecutionId = TestExecutionId,
+                },
+            }
+        };
+        Protobuf.OrchestratorRequest orchestratorRequest = CreateOrchestratorRequest([historyEvent]);
+        orchestratorRequest.Properties.Add(new MapField<string, Value>() {
+            { "IncludeState", Value.ForBool(true) },
+            { "IsExtendedSession", Value.ForBool(true) },
+            { "ExtendedSessionIdleTimeoutInSeconds", Value.ForNumber(DefaultExtendedSessionIdleTimeoutInSeconds) } });
+        byte[] requestBytes = orchestratorRequest.ToByteArray();
+        string requestString = Convert.ToBase64String(requestBytes);
+        GrpcOrchestrationRunner.LoadAndRun(requestString, new CallSubOrchestrationOrchestrator(), extendedSessions);
+        Assert.True(extendedSessions.IsInitialized);
+        Assert.True(extendedSessions.GetOrInitializeCache(DefaultExtendedSessionIdleTimeoutInSeconds).TryGetValue(TestInstanceId, out object? extendedSession));
+
+        // Now we will retry the same exact request. If the extended session is not evicted, then the request will fail due to duplicate ExecutionStarted events being detected
+        // If the extended session is evicted because IncludeState is true, then the request will succeed and a new extended session will be stored
+        GrpcOrchestrationRunner.LoadAndRun(requestString, new CallSubOrchestrationOrchestrator(), extendedSessions);
+        Assert.True(extendedSessions.GetOrInitializeCache(DefaultExtendedSessionIdleTimeoutInSeconds).TryGetValue(TestInstanceId, out extendedSession));
+    }
+
+    [Fact]
+    public void Null_ExtendedSessionsCache_IsOkay()
+    {
+        var historyEvent = new Protobuf.HistoryEvent
+        {
+            EventId = -1,
+            Timestamp = Timestamp.FromDateTime(DateTime.UtcNow),
+            ExecutionStarted = new Protobuf.ExecutionStartedEvent()
+            {
+                OrchestrationInstance = new Protobuf.OrchestrationInstance
+                {
+                    InstanceId = TestInstanceId,
+                    ExecutionId = TestExecutionId,
+                },
+            }
+        };
+        Protobuf.OrchestratorRequest orchestratorRequest = CreateOrchestratorRequest([historyEvent]);
+
+        // Set up the parameters as if extended sessions are enabled, but do not pass an extended session cache to the request.
+        // The request should still be successful.
+        orchestratorRequest.Properties.Add(new MapField<string, Value>() {
+            { "IncludeState", Value.ForBool(true) },
+            { "IsExtendedSession", Value.ForBool(true) },
+            { "ExtendedSessionIdleTimeoutInSeconds", Value.ForNumber(DefaultExtendedSessionIdleTimeoutInSeconds) } });
+        byte[] requestBytes = orchestratorRequest.ToByteArray();
+        string requestString = Convert.ToBase64String(requestBytes);
+        string responseString = GrpcOrchestrationRunner.LoadAndRun(requestString, new SimpleOrchestrator());
+        Protobuf.OrchestratorResponse response = Protobuf.OrchestratorResponse.Parser.ParseFrom(Convert.FromBase64String(responseString));
+        Assert.Single(response.Actions);
+        Assert.NotNull(response.Actions[0].CompleteOrchestration);
+        Assert.Equal(Protobuf.OrchestrationStatus.Completed, response.Actions[0].CompleteOrchestration.OrchestrationStatus);
+
+        // Now try it again without any properties specified. The request should still be successful.
+        orchestratorRequest.Properties.Clear();
+        requestBytes = orchestratorRequest.ToByteArray();
+        requestString = Convert.ToBase64String(requestBytes);
+        responseString = GrpcOrchestrationRunner.LoadAndRun(requestString, new SimpleOrchestrator());
+        response = Protobuf.OrchestratorResponse.Parser.ParseFrom(Convert.FromBase64String(responseString));
+        Assert.Single(response.Actions);
+        Assert.NotNull(response.Actions[0].CompleteOrchestration);
+        Assert.Equal(Protobuf.OrchestrationStatus.Completed, response.Actions[0].CompleteOrchestration.OrchestrationStatus);
+    }
+
+    static Protobuf.OrchestratorRequest CreateOrchestratorRequest(IEnumerable<Protobuf.HistoryEvent> newEvents)
+    {
+        var orchestratorRequest = new Protobuf.OrchestratorRequest()
+        {
+            InstanceId = TestInstanceId,
+            PastEvents = { Enumerable.Empty<Protobuf.HistoryEvent>() },
+            NewEvents = { newEvents },
+            EntityParameters = new Protobuf.OrchestratorEntityParameters
+            {
+                EntityMessageReorderWindow = Duration.FromTimeSpan(TimeSpan.Zero),
+            },
+        };
+        return orchestratorRequest;
+    }
+
+    class SimpleOrchestrator : TaskOrchestrator<string, string>
+    {
+        public override Task<string> RunAsync(TaskOrchestrationContext context, string input)
+        {
+            return Task.FromResult(input);
+        }
+    }
+
+    class CallSubOrchestrationOrchestrator : TaskOrchestrator<string, string>
+    {
+        public override async Task<string> RunAsync(TaskOrchestrationContext context, string input)
+        {
+            await context.CallSubOrchestratorAsync(nameof(SimpleOrchestrator));
+            return input;
+        }
+    }
+}