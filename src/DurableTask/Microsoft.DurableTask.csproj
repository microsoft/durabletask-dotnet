﻿<Project Sdk="Microsoft.NET.Sdk">

  <PropertyGroup>
    <TargetFramework>netstandard2.0</TargetFramework>
    <LangVersion>latest</LangVersion>
    <Nullable>enable</Nullable>
    <DebugType>embedded</DebugType>
    <EmbedUntrackedSources>true</EmbedUntrackedSources>
    <SignAssembly>true</SignAssembly>
    <AssemblyOriginatorKeyFile>../../key.snk</AssemblyOriginatorKeyFile>
  </PropertyGroup>

  <!-- Package info -->
  <PropertyGroup>
    <Company>Microsoft Corporation</Company>
    <Product>Durable Task SDK</Product>
    <PackageId>Microsoft.DurableTask</PackageId>
    <Title>Durable Task .NET SDK</Title>
    <Description>.NET SDK for the Durable Task Framework.</Description>
    <PackageTags>Microsoft Durable Task Orchestration Workflow Activity Reliable</PackageTags>
    <GeneratePackageOnBuild>true</GeneratePackageOnBuild>
  </PropertyGroup>

  <!-- Version info -->
  <PropertyGroup>
    <VersionPrefix>0.4.0</VersionPrefix>
    <VersionSuffix>beta</VersionSuffix>
  </PropertyGroup>

  <ItemGroup>
    <PackageReference Include="Microsoft.SourceLink.GitHub" Version="1.0.*" PrivateAssets="All" />
    <PackageReference Include="LocalNuGet" Version="1.0.*" PrivateAssets="All" />
  </ItemGroup>

  <ItemGroup>
<<<<<<< HEAD
    <PackageReference Include="Grpc" Version="2.45.*" />
=======
    <PackageReference Include="Grpc.Core" Version="2.38.0" />
>>>>>>> c218c339
    <PackageReference Include="Microsoft.AspNetCore.Server.Kestrel" Version="2.2.0" />
    <PackageReference Include="Microsoft.AspNetCore.Hosting" Version="2.2.7" />
    <PackageReference Include="Microsoft.Azure.DurableTask.Core" Version="2.8.0" />
    <PackageReference Include="Microsoft.Bcl.AsyncInterfaces" Version="6.0.0" />
    <PackageReference Include="Microsoft.DurableTask.Sidecar.Protobuf" Version="0.3.0" />
    <PackageReference Include="Microsoft.Extensions.Hosting" Version="6.0.0" />
    <PackageReference Include="System.Collections.Concurrent" Version="4.3.0" />
    <PackageReference Include="System.Collections.Immutable" Version="6.0.0" />
    <PackageReference Include="System.Text.Json" Version="6.0.0" />
  </ItemGroup>

  <ItemGroup>
    <ProjectReference Include="..\DurableTask.Generators\Microsoft.DurableTask.Generators.csproj" />
  </ItemGroup>

</Project><|MERGE_RESOLUTION|>--- conflicted
+++ resolved
@@ -29,15 +29,10 @@
 
   <ItemGroup>
     <PackageReference Include="Microsoft.SourceLink.GitHub" Version="1.0.*" PrivateAssets="All" />
-    <PackageReference Include="LocalNuGet" Version="1.0.*" PrivateAssets="All" />
   </ItemGroup>
 
   <ItemGroup>
-<<<<<<< HEAD
-    <PackageReference Include="Grpc" Version="2.45.*" />
-=======
-    <PackageReference Include="Grpc.Core" Version="2.38.0" />
->>>>>>> c218c339
+    <PackageReference Include="Grpc.Core" Version="2.39.1" />
     <PackageReference Include="Microsoft.AspNetCore.Server.Kestrel" Version="2.2.0" />
     <PackageReference Include="Microsoft.AspNetCore.Hosting" Version="2.2.7" />
     <PackageReference Include="Microsoft.Azure.DurableTask.Core" Version="2.8.0" />
