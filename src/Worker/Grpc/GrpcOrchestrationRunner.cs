--- conflicted
+++ resolved
@@ -109,11 +109,7 @@
             ? DurableTaskShimFactory.Default
             : ActivatorUtilities.GetServiceOrCreateInstance<DurableTaskShimFactory>(services);
         TaskOrchestration shim = factory.CreateOrchestration(orchestratorName, implementation, parent);
-<<<<<<< HEAD
-        TaskOrchestrationExecutor executor = new(runtimeState, shim, BehaviorOnContinueAsNew.Carryover, ErrorPropagationMode.UseFailureDetails);
-=======
-        TaskOrchestrationExecutor executor = new(runtimeState, shim, BehaviorOnContinueAsNew.Carryover, request.EntityParameters.ToCore());
->>>>>>> 4de17486
+        TaskOrchestrationExecutor executor = new(runtimeState, shim, BehaviorOnContinueAsNew.Carryover, request.EntityParameters.ToCore(), ErrorPropagationMode.UseFailureDetails);
         OrchestratorExecutionResult result = executor.Execute();
 
         P.OrchestratorResponse response = ProtoUtils.ConstructOrchestratorResponse(
