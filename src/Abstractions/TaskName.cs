﻿// Copyright (c) Microsoft Corporation.
// Licensed under the MIT License.

namespace Microsoft.DurableTask;

/// <summary>
/// The name of a durable task.
/// </summary>
public readonly struct TaskName : IEquatable<TaskName>
{
    // TODO: Add detailed remarks that describe the role of TaskName

    /// <summary>
    /// Initializes a new instance of the <see cref="TaskName"/> struct.
    /// </summary>
    /// <param name="name">The name of the task.</param>
    public TaskName(string name)
    {
        this.Name = Check.NotNullOrEmpty(name);
<<<<<<< HEAD
        this.Version = string.Empty;
=======
        this.Version = string.Empty; // expose setting Version only when we actually consume it.
>>>>>>> 2c30da7b
    }

    /// <summary>
    /// Gets the name of the task without the version.
    /// </summary>
    /// <value>
    /// The name of the activity task without the version.
    /// </value>
    public string Name { get; }

    /// <summary>
    /// Gets the version of the task.
    /// </summary>
    /// <remarks>
    /// Task versions is currently locked to <see cref="string.Empty" /> as it is not yet integrated into task
    /// identification. This is being left here as we intend to support it soon.
    /// </remarks>
    public string Version { get; }

    /// <summary>
    /// Implicitly converts a <see cref="TaskName"/> into a <see cref="string"/> of the <see cref="Name"/> property value.
    /// </summary>
    /// <param name="value">The <see cref="TaskName"/> to be converted into a string.</param>
    public static implicit operator string(TaskName value) => value.Name;

    /// <summary>
    /// Implicitly converts a <see cref="string"/> into a <see cref="TaskName"/> value.
    /// </summary>
    /// <param name="value">The string to convert into a <see cref="TaskName"/>.</param>
    public static implicit operator TaskName(string value) => string.IsNullOrEmpty(value) ? default : new(value);

    /// <summary>
    /// Compares two <see cref="TaskName"/> objects for equality.
    /// </summary>
    /// <param name="a">The first <see cref="TaskName"/> to compare.</param>
    /// <param name="b">The second <see cref="TaskName"/> to compare.</param>
    /// <returns><c>true</c> if the two <see cref="TaskName"/> objects are equal; otherwise <c>false</c>.</returns>
    public static bool operator ==(TaskName a, TaskName b)
    {
        return a.Equals(b);
    }

    /// <summary>
    /// Compares two <see cref="TaskName"/> objects for inequality.
    /// </summary>
    /// <param name="a">The first <see cref="TaskName"/> to compare.</param>
    /// <param name="b">The second <see cref="TaskName"/> to compare.</param>
    /// <returns><c>true</c> if the two <see cref="TaskName"/> objects are not equal; otherwise <c>false</c>.</returns>
    public static bool operator !=(TaskName a, TaskName b)
    {
        return !a.Equals(b);
    }

    /// <summary>
    /// Gets a value indicating whether to <see cref="TaskName"/> objects
    /// are equal using value semantics.
    /// </summary>
    /// <param name="other">The other object to compare to.</param>
    /// <returns><c>true</c> if the two objects are equal using value semantics; otherwise <c>false</c>.</returns>
    public bool Equals(TaskName other)
    {
        return string.Equals(this.Name, other.Name, StringComparison.OrdinalIgnoreCase);
    }

    /// <summary>
    /// Gets a value indicating whether to <see cref="TaskName"/> objects
    /// are equal using value semantics.
    /// </summary>
    /// <param name="obj">The other object to compare to.</param>
    /// <returns><c>true</c> if the two objects are equal using value semantics; otherwise <c>false</c>.</returns>
    public override bool Equals(object? obj)
    {
        if (obj is not TaskName other)
        {
            return false;
        }

        return this.Equals(other);
    }

    /// <summary>
    /// Calculates a hash code value for the current <see cref="TaskName"/> instance.
    /// </summary>
    /// <returns>A 32-bit hash code value.</returns>
    public override int GetHashCode()
    {
        return StringComparer.OrdinalIgnoreCase.GetHashCode(this.Name);
    }

    /// <summary>
    /// Gets the string value of the current <see cref="TaskName"/> instance.
    /// </summary>
    /// <returns>The name and optional version of the current <see cref="TaskName"/> instance.</returns>
    public override string ToString()
    {
        if (string.IsNullOrEmpty(this.Version))
        {
            return this.Name;
        }
        else
        {
            return this.Name + ":" + this.Version;
        }
    }
}<|MERGE_RESOLUTION|>--- conflicted
+++ resolved
@@ -17,11 +17,7 @@
     public TaskName(string name)
     {
         this.Name = Check.NotNullOrEmpty(name);
-<<<<<<< HEAD
-        this.Version = string.Empty;
-=======
         this.Version = string.Empty; // expose setting Version only when we actually consume it.
->>>>>>> 2c30da7b
     }
 
     /// <summary>
