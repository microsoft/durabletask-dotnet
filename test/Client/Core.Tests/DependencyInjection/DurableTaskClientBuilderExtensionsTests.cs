// Copyright (c) Microsoft Corporation.
// Licensed under the MIT License.

using Microsoft.DurableTask.Converters;
using Microsoft.Extensions.DependencyInjection;
using Microsoft.Extensions.Options;

namespace Microsoft.DurableTask.Client.Tests;

public class DurableTaskClientBuilderExtensionsTests
{
    [Fact]
    public void UseBuildTarget_InvalidType_Throws()
    {
        DefaultDurableTaskClientBuilder builder = new("test", new ServiceCollection());
        Action act = () => builder.UseBuildTarget(typeof(BadBuildTarget));
        act.Should().ThrowExactly<ArgumentException>().WithParameterName("value");
    }

    [Fact]
    public void UseBuildTarget_ValidType_Sets()
    {
        DefaultDurableTaskClientBuilder builder = new("test", new ServiceCollection());
        Action act = () => builder.UseBuildTarget(typeof(GoodBuildTarget));
        act.Should().NotThrow();
        builder.BuildTarget.Should().Be(typeof(GoodBuildTarget));
    }

    [Fact]
    public void UseBuildTargetT_ValidType_Sets()
    {
        DefaultDurableTaskClientBuilder builder = new("test", new ServiceCollection());
        Action act = () => builder.UseBuildTarget<GoodBuildTarget>();
        act.Should().NotThrow();
        builder.BuildTarget.Should().Be(typeof(GoodBuildTarget));
    }

    [Fact]
    public void UseBuildTargetT_ValidTypeWithOptions_Sets()
    {
        JsonDataConverter converter = new();
        ServiceCollection services = new();
        DefaultDurableTaskClientBuilder builder = new("test", services);
        builder.Configure(opt => opt.DataConverter = converter);
        builder.UseBuildTarget<GoodBuildTarget, GoodBuildTargetOptions>();
        DurableTaskClient client = builder.Build(services.BuildServiceProvider());

        GoodBuildTarget target = client.Should().BeOfType<GoodBuildTarget>().Subject;
        target.Name.Should().Be("test");
        target.Options.Should().NotBeNull();
        target.Options.DataConverter.Should().BeSameAs(converter);
    }

    [Fact]
    public void Configure_ConfiguresOptions()
    {
        ServiceCollection services = new();
        DefaultDurableTaskClientBuilder builder = new("test", services);

        DurableTaskClientOptions? actual = null;
        builder.Configure(options => actual = options);
        DurableTaskClientOptions expected = services.BuildServiceProvider()
            .GetOptions<DurableTaskClientOptions>("test");

        actual.Should().BeSameAs(expected);
    }

    [Fact]
    public void RegisterDirectly_AddsSingleton()
    {
        ServiceCollection services = new();
        services.AddDurableTaskClient("test", b =>
        {
            b.UseBuildTarget<GoodBuildTarget>();
            b.RegisterDirectly();
        });

        ServiceDescriptor descriptor = services.FirstOrDefault(x => x.ServiceType == typeof(DurableTaskClient))!;
        descriptor.Should().NotBeNull();
        descriptor.Lifetime.Should().Be(ServiceLifetime.Singleton);

        IServiceProvider serviceProvider = services.BuildServiceProvider();
        DurableTaskClient client = serviceProvider.GetRequiredService<DurableTaskClient>();
        client.Should().NotBeNull();
        client.Should().BeOfType<GoodBuildTarget>();
        client.Name.Should().Be("test");
    }

    class BadBuildTarget
    {
    }

    class GoodBuildTarget : DurableTaskClient
    {
        public GoodBuildTarget(string name, IOptionsMonitor<GoodBuildTargetOptions> options)
            : base(name)
        {
            this.Options = options.Get(name);
        }

        public new string Name => base.Name;

        public GoodBuildTargetOptions Options { get; }

        public override ValueTask DisposeAsync()
        {
            throw new NotImplementedException();
        }

        public override Task<OrchestrationMetadata?> GetInstanceMetadataAsync(
            string instanceId, bool getInputsAndOutputs = false, CancellationToken cancellation = default)
        {
            throw new NotImplementedException();
        }

        public override AsyncPageable<OrchestrationMetadata> GetInstances(OrchestrationQuery? query = null)
        {
            throw new NotImplementedException();
        }

        public override Task<PurgeResult> PurgeInstanceMetadataAsync(
            string instanceId, CancellationToken cancellation = default)
        {
            throw new NotImplementedException();
        }

        public override Task<PurgeResult> PurgeInstancesAsync(
            PurgeInstancesFilter filter, CancellationToken cancellation = default)
        {
            throw new NotImplementedException();
        }

        public override Task RaiseEventAsync(
            string instanceId, string eventName, object? eventPayload = null, CancellationToken cancellation = default)
        {
            throw new NotImplementedException();
        }

        public override Task ResumeInstanceAsync(string instanceId, string? reason = null, CancellationToken cancellation = default)
        {
            throw new NotImplementedException();
        }

        public override Task<string> ScheduleNewOrchestrationInstanceAsync(
            TaskName orchestratorName,
            object? input = null,
            StartOrchestrationOptions? options = null,
            CancellationToken cancellation = default)
        {
            throw new NotImplementedException();
        }

<<<<<<< HEAD
        public override Task SuspendInstanceAsync(string instanceId, string? reason = null, CancellationToken cancellation = default)
        {
            throw new NotImplementedException();
        }

        public override Task TerminateAsync(string instanceId, object? output)
=======
        public override Task TerminateAsync(
            string instanceId, object? output = null, CancellationToken cancellation = default)
>>>>>>> 64ea9189
        {
            throw new NotImplementedException();
        }

        public override Task<OrchestrationMetadata> WaitForInstanceCompletionAsync(
            string instanceId, bool getInputsAndOutputs = false, CancellationToken cancellation = default)
        {
            throw new NotImplementedException();
        }

        public override Task<OrchestrationMetadata> WaitForInstanceStartAsync(
            string instanceId, bool getInputsAndOutputs = false, CancellationToken cancellation = default)
        {
            throw new NotImplementedException();
        }
    }

    class GoodBuildTargetOptions : DurableTaskClientOptions
    {
    }
}<|MERGE_RESOLUTION|>--- conflicted
+++ resolved
@@ -136,7 +136,8 @@
             throw new NotImplementedException();
         }
 
-        public override Task ResumeInstanceAsync(string instanceId, string? reason = null, CancellationToken cancellation = default)
+        public override Task ResumeInstanceAsync(
+            string instanceId, string? reason = null, CancellationToken cancellation = default)
         {
             throw new NotImplementedException();
         }
@@ -150,17 +151,14 @@
             throw new NotImplementedException();
         }
 
-<<<<<<< HEAD
-        public override Task SuspendInstanceAsync(string instanceId, string? reason = null, CancellationToken cancellation = default)
+        public override Task SuspendInstanceAsync(
+            string instanceId, string? reason = null, CancellationToken cancellation = default)
         {
             throw new NotImplementedException();
         }
 
-        public override Task TerminateAsync(string instanceId, object? output)
-=======
         public override Task TerminateAsync(
             string instanceId, object? output = null, CancellationToken cancellation = default)
->>>>>>> 64ea9189
         {
             throw new NotImplementedException();
         }
