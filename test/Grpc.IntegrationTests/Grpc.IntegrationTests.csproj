<Project Sdk="Microsoft.NET.Sdk">

  <PropertyGroup>
    <TargetFramework>net6.0</TargetFramework>
  </PropertyGroup>

  <ItemGroup>
<<<<<<< HEAD
    <ProjectReference Include="$(SrcRoot)InProcessTestHost/InProcessTestHost.csproj" />
=======
    <ProjectReference Include="$(SrcRoot)Client/Grpc/Client.Grpc.csproj" />
    <ProjectReference Include="$(SrcRoot)Worker/Grpc/Worker.Grpc.csproj" />
    <ProjectReference Include="$(SrcRoot)Extensions/AzureBlobPayloads/AzureBlobPayloads.csproj" />
  </ItemGroup>

  <ItemGroup>
    <PackageReference Include="Grpc.AspNetCore.Server" />
>>>>>>> ae1433aa
  </ItemGroup>

</Project><|MERGE_RESOLUTION|>--- conflicted
+++ resolved
@@ -5,17 +5,8 @@
   </PropertyGroup>
 
   <ItemGroup>
-<<<<<<< HEAD
+    <ProjectReference Include="$(SrcRoot)Extensions/AzureBlobPayloads/AzureBlobPayloads.csproj" />
     <ProjectReference Include="$(SrcRoot)InProcessTestHost/InProcessTestHost.csproj" />
-=======
-    <ProjectReference Include="$(SrcRoot)Client/Grpc/Client.Grpc.csproj" />
-    <ProjectReference Include="$(SrcRoot)Worker/Grpc/Worker.Grpc.csproj" />
-    <ProjectReference Include="$(SrcRoot)Extensions/AzureBlobPayloads/AzureBlobPayloads.csproj" />
-  </ItemGroup>
-
-  <ItemGroup>
-    <PackageReference Include="Grpc.AspNetCore.Server" />
->>>>>>> ae1433aa
   </ItemGroup>
 
 </Project>