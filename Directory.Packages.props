--- conflicted
+++ resolved
@@ -28,11 +28,7 @@
 
   <!-- DurableTask Packages -->
   <ItemGroup>
-<<<<<<< HEAD
-    <PackageVersion Include="Microsoft.Azure.DurableTask.Core" Version="3.1.1" />
-=======
     <PackageVersion Include="Microsoft.Azure.DurableTask.Core" Version="3.2.0" />
->>>>>>> 7ea9c0d8
     <PackageVersion Include="Microsoft.Azure.Functions.Worker.Extensions.DurableTask" Version="1.2.2" />
   </ItemGroup>
 
