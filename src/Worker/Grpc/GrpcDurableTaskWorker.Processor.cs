--- conflicted
+++ resolved
@@ -33,7 +33,7 @@
         readonly TaskHubSidecarServiceClient client;
         readonly DurableTaskShimFactory shimFactory;
         readonly GrpcDurableTaskWorkerOptions.InternalOptions internalOptions;
-        readonly DTCore.IExceptionPropertiesProvider exceptionPropertiesProvider;
+        readonly DTCore.IExceptionPropertiesProvider? exceptionPropertiesProvider;
         [Obsolete("Experimental")]
         readonly IOrchestrationFilter? orchestrationFilter;
 
@@ -44,7 +44,7 @@
             this.shimFactory = new DurableTaskShimFactory(this.worker.grpcOptions, this.worker.loggerFactory);
             this.internalOptions = this.worker.grpcOptions.Internal;
             this.orchestrationFilter = orchestrationFilter;
-            this.exceptionPropertiesProvider = exceptionPropertiesProvider != null
+            this.exceptionPropertiesProvider = exceptionPropertiesProvider is not null
                 ? new ExceptionPropertiesProviderAdapter(exceptionPropertiesProvider)
                 : null;
         }
@@ -799,14 +799,11 @@
                 }
                 catch (Exception applicationException)
                 {
-                    failureDetails = applicationException.ToTaskFailureDetails();
+                    failureDetails = applicationException.ToTaskFailureDetails(this.exceptionPropertiesProvider);
                 }
             }
             else
             {
-<<<<<<< HEAD
-                failureDetails = applicationException.ToTaskFailureDetails(this.exceptionPropertiesProvider);
-=======
                 if (this.worker.workerOptions.Versioning?.FailureStrategy == DurableTaskWorkerOptions.VersionFailureStrategy.Reject)
                 {
                     this.Logger.AbandoningActivityWorkItem(instance.InstanceId, request.Name, request.TaskId, completionToken);
@@ -819,7 +816,31 @@
                 }
 
                 return;
->>>>>>> b217eb3f
+            }
+
+            try
+            {
+                await using AsyncServiceScope scope = this.worker.services.CreateAsyncScope();
+                if (this.worker.Factory.TryCreateActivity(name, scope.ServiceProvider, out ITaskActivity? activity))
+                {
+                    // Both the factory invocation and the RunAsync could involve user code and need to be handled as
+                    // part of try/catch.
+                    TaskActivity shim = this.shimFactory.CreateActivity(name, activity);
+                    output = await shim.RunAsync(innerContext, request.Input);
+                }
+                else
+                {
+                    failureDetails = new P.TaskFailureDetails
+                    {
+                        ErrorType = "ActivityTaskNotFound",
+                        ErrorMessage = $"No activity task named '{name}' was found.",
+                        IsNonRetriable = true,
+                    };
+                }
+            }
+            catch (Exception applicationException)
+            {
+                failureDetails = applicationException.ToTaskFailureDetails(this.exceptionPropertiesProvider);
             }
 
             int outputSizeInBytes = 0;
