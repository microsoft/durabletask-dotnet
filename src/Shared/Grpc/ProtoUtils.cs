<<<<<<< HEAD
﻿// Copyright (c) Microsoft Corporation.
// Licensed under the MIT License.

using System.Buffers;
using System.Buffers.Text;
using System.Diagnostics.CodeAnalysis;
using System.Runtime.CompilerServices;
using System.Text;
using DurableTask.Core;
using DurableTask.Core.Command;
using DurableTask.Core.Entities;
using DurableTask.Core.Entities.OperationFormat;
using DurableTask.Core.History;
using DurableTask.Core.Tracing;
using Google.Protobuf;
using Google.Protobuf.WellKnownTypes;
using DTCore = DurableTask.Core;
using P = Microsoft.DurableTask.Protobuf;

namespace Microsoft.DurableTask;

/// <summary>
/// Protobuf utilities and helpers.
/// </summary>
static class ProtoUtils
{
    /// <summary>
    /// Converts a history event from <see cref="P.HistoryEvent" /> to <see cref="HistoryEvent" />.
    /// </summary>
    /// <param name="proto">The proto history event to converter.</param>
    /// <returns>The converted history event.</returns>
    /// <exception cref="NotSupportedException">When the provided history event type is not supported.</exception>
    internal static HistoryEvent ConvertHistoryEvent(P.HistoryEvent proto)
    {
        return ConvertHistoryEvent(proto, conversionState: null);
    }

    /// <summary>
    /// Converts a history event from <see cref="P.HistoryEvent" /> to <see cref="HistoryEvent"/>, and performs
    /// stateful conversions of entity-related events.
    /// </summary>
    /// <param name="proto">The proto history event to converter.</param>
    /// <param name="conversionState">State needed for converting entity-related history entries and actions.</param>
    /// <returns>The converted history event.</returns>
    /// <exception cref="NotSupportedException">When the provided history event type is not supported.</exception>
    internal static HistoryEvent ConvertHistoryEvent(P.HistoryEvent proto, EntityConversionState? conversionState)
    {
        Check.NotNull(proto);
        HistoryEvent historyEvent;
        switch (proto.EventTypeCase)
        {
            case P.HistoryEvent.EventTypeOneofCase.ContinueAsNew:
                historyEvent = new ContinueAsNewEvent(proto.EventId, proto.ContinueAsNew.Input);
                break;
            case P.HistoryEvent.EventTypeOneofCase.ExecutionStarted:
                OrchestrationInstance instance = proto.ExecutionStarted.OrchestrationInstance.ToCore();
                conversionState?.SetOrchestrationInstance(instance);
                historyEvent = new ExecutionStartedEvent(proto.EventId, proto.ExecutionStarted.Input)
                {
                    Name = proto.ExecutionStarted.Name,
                    Version = proto.ExecutionStarted.Version,
                    OrchestrationInstance = instance,
                    ParentInstance = proto.ExecutionStarted.ParentInstance == null ? null : new ParentInstance
                    {
                        Name = proto.ExecutionStarted.ParentInstance.Name,
                        Version = proto.ExecutionStarted.ParentInstance.Version,
                        OrchestrationInstance = proto.ExecutionStarted.ParentInstance.OrchestrationInstance.ToCore(),
                        TaskScheduleId = proto.ExecutionStarted.ParentInstance.TaskScheduledId,
                    },
                    ScheduledStartTime = proto.ExecutionStarted.ScheduledStartTimestamp?.ToDateTime(),
                };
                break;
            case P.HistoryEvent.EventTypeOneofCase.ExecutionCompleted:
                historyEvent = new ExecutionCompletedEvent(
                    proto.EventId,
                    proto.ExecutionCompleted.Result,
                    proto.ExecutionCompleted.OrchestrationStatus.ToCore());
                break;
            case P.HistoryEvent.EventTypeOneofCase.ExecutionTerminated:
                historyEvent = new ExecutionTerminatedEvent(proto.EventId, proto.ExecutionTerminated.Input);
                break;
            case P.HistoryEvent.EventTypeOneofCase.ExecutionSuspended:
                historyEvent = new ExecutionSuspendedEvent(proto.EventId, proto.ExecutionSuspended.Input);
                break;
            case P.HistoryEvent.EventTypeOneofCase.ExecutionResumed:
                historyEvent = new ExecutionResumedEvent(proto.EventId, proto.ExecutionResumed.Input);
                break;
            case P.HistoryEvent.EventTypeOneofCase.TaskScheduled:
                historyEvent = new TaskScheduledEvent(
                    proto.EventId,
                    proto.TaskScheduled.Name,
                    proto.TaskScheduled.Version,
                    proto.TaskScheduled.Input);
                break;
            case P.HistoryEvent.EventTypeOneofCase.TaskCompleted:
                historyEvent = new TaskCompletedEvent(
                    proto.EventId,
                    proto.TaskCompleted.TaskScheduledId,
                    proto.TaskCompleted.Result);
                break;
            case P.HistoryEvent.EventTypeOneofCase.TaskFailed:
                historyEvent = new TaskFailedEvent(
                    proto.EventId,
                    proto.TaskFailed.TaskScheduledId,
                    reason: null,  /* not supported */
                    details: null, /* not supported */
                    proto.TaskFailed.FailureDetails.ToCore());
                break;
            case P.HistoryEvent.EventTypeOneofCase.SubOrchestrationInstanceCreated:
                historyEvent = new SubOrchestrationInstanceCreatedEvent(proto.EventId)
                {
                    Input = proto.SubOrchestrationInstanceCreated.Input,
                    InstanceId = proto.SubOrchestrationInstanceCreated.InstanceId,
                    Name = proto.SubOrchestrationInstanceCreated.Name,
                    Version = proto.SubOrchestrationInstanceCreated.Version,
                };
                break;
            case P.HistoryEvent.EventTypeOneofCase.SubOrchestrationInstanceCompleted:
                historyEvent = new SubOrchestrationInstanceCompletedEvent(
                    proto.EventId,
                    proto.SubOrchestrationInstanceCompleted.TaskScheduledId,
                    proto.SubOrchestrationInstanceCompleted.Result);
                break;
            case P.HistoryEvent.EventTypeOneofCase.SubOrchestrationInstanceFailed:
                historyEvent = new SubOrchestrationInstanceFailedEvent(
                    proto.EventId,
                    proto.SubOrchestrationInstanceFailed.TaskScheduledId,
                    reason: null /* not supported */,
                    details: null /* not supported */,
                    proto.SubOrchestrationInstanceFailed.FailureDetails.ToCore());
                break;
            case P.HistoryEvent.EventTypeOneofCase.TimerCreated:
                historyEvent = new TimerCreatedEvent(
                    proto.EventId,
                    proto.TimerCreated.FireAt.ToDateTime());
                break;
            case P.HistoryEvent.EventTypeOneofCase.TimerFired:
                historyEvent = new TimerFiredEvent(
                    eventId: -1,
                    proto.TimerFired.FireAt.ToDateTime())
                {
                    TimerId = proto.TimerFired.TimerId,
                };
                break;
            case P.HistoryEvent.EventTypeOneofCase.OrchestratorStarted:
                historyEvent = new OrchestratorStartedEvent(proto.EventId);
                break;
            case P.HistoryEvent.EventTypeOneofCase.OrchestratorCompleted:
                historyEvent = new OrchestratorCompletedEvent(proto.EventId);
                break;
            case P.HistoryEvent.EventTypeOneofCase.EventSent:
                historyEvent = new EventSentEvent(proto.EventId)
                {
                    InstanceId = proto.EventSent.InstanceId,
                    Name = proto.EventSent.Name,
                    Input = proto.EventSent.Input,
                };
                break;
            case P.HistoryEvent.EventTypeOneofCase.EventRaised:
                historyEvent = new EventRaisedEvent(proto.EventId, proto.EventRaised.Input)
                {
                    Name = proto.EventRaised.Name,
                };
                break;
            case P.HistoryEvent.EventTypeOneofCase.EntityOperationCalled:
                historyEvent = EntityConversions.EncodeOperationCalled(proto, conversionState!.CurrentInstance);
                conversionState?.EntityRequestIds.Add(proto.EntityOperationCalled.RequestId);
                break;
            case P.HistoryEvent.EventTypeOneofCase.EntityOperationSignaled:
                historyEvent = EntityConversions.EncodeOperationSignaled(proto);
                conversionState?.EntityRequestIds.Add(proto.EntityOperationSignaled.RequestId);
                break;
            case P.HistoryEvent.EventTypeOneofCase.EntityLockRequested:
                historyEvent = EntityConversions.EncodeLockRequested(proto, conversionState!.CurrentInstance);
                conversionState?.AddUnlockObligations(proto.EntityLockRequested);
                break;
            case P.HistoryEvent.EventTypeOneofCase.EntityUnlockSent:
                historyEvent = EntityConversions.EncodeUnlockSent(proto, conversionState!.CurrentInstance);
                conversionState?.RemoveUnlockObligation(proto.EntityUnlockSent.TargetInstanceId);
                break;
            case P.HistoryEvent.EventTypeOneofCase.EntityLockGranted:
                historyEvent = EntityConversions.EncodeLockGranted(proto);
                break;
            case P.HistoryEvent.EventTypeOneofCase.EntityOperationCompleted:
                historyEvent = EntityConversions.EncodeOperationCompleted(proto);
                break;
            case P.HistoryEvent.EventTypeOneofCase.EntityOperationFailed:
                historyEvent = EntityConversions.EncodeOperationFailed(proto);
                break;
            case P.HistoryEvent.EventTypeOneofCase.GenericEvent:
                historyEvent = new GenericEvent(proto.EventId, proto.GenericEvent.Data);
                break;
            case P.HistoryEvent.EventTypeOneofCase.HistoryState:
                historyEvent = new HistoryStateEvent(
                    proto.EventId,
                    new OrchestrationState
                    {
                        OrchestrationInstance = new OrchestrationInstance
                        {
                            InstanceId = proto.HistoryState.OrchestrationState.InstanceId,
                        },
                        Name = proto.HistoryState.OrchestrationState.Name,
                        Version = proto.HistoryState.OrchestrationState.Version,
                        ScheduledStartTime = proto.HistoryState.OrchestrationState.ScheduledStartTimestamp.ToDateTime(),
                        CreatedTime = proto.HistoryState.OrchestrationState.CreatedTimestamp.ToDateTime(),
                        LastUpdatedTime = proto.HistoryState.OrchestrationState.LastUpdatedTimestamp.ToDateTime(),
                        Input = proto.HistoryState.OrchestrationState.Input,
                        Output = proto.HistoryState.OrchestrationState.Output,
                        Status = proto.HistoryState.OrchestrationState.CustomStatus,
                    });
                break;
            default:
                throw new NotSupportedException($"Deserialization of {proto.EventTypeCase} is not supported.");
        }

        historyEvent.Timestamp = proto.Timestamp.ToDateTime();
        return historyEvent;
    }

    /// <summary>
    /// Converts a <see cref="DateTime" /> to a gRPC <see cref="Timestamp" />.
    /// </summary>
    /// <param name="dateTime">The date-time to convert.</param>
    /// <returns>The gRPC timestamp.</returns>
    internal static Timestamp ToTimestamp(this DateTime dateTime)
    {
        // The protobuf libraries require timestamps to be in UTC
        if (dateTime.Kind == DateTimeKind.Unspecified)
        {
            dateTime = DateTime.SpecifyKind(dateTime, DateTimeKind.Utc);
        }
        else if (dateTime.Kind == DateTimeKind.Local)
        {
            dateTime = dateTime.ToUniversalTime();
        }

        return Timestamp.FromDateTime(dateTime);
    }

    /// <summary>
    /// Converts a <see cref="DateTime" /> to a gRPC <see cref="Timestamp" />.
    /// </summary>
    /// <param name="dateTime">The date-time to convert.</param>
    /// <returns>The gRPC timestamp.</returns>
    internal static Timestamp? ToTimestamp(this DateTime? dateTime)
        => dateTime.HasValue ? dateTime.Value.ToTimestamp() : null;

    /// <summary>
    /// Converts a <see cref="DateTimeOffset" /> to a gRPC <see cref="Timestamp" />.
    /// </summary>
    /// <param name="dateTime">The date-time to convert.</param>
    /// <returns>The gRPC timestamp.</returns>
    internal static Timestamp ToTimestamp(this DateTimeOffset dateTime) => Timestamp.FromDateTimeOffset(dateTime);

    /// <summary>
    /// Converts a <see cref="DateTimeOffset" /> to a gRPC <see cref="Timestamp" />.
    /// </summary>
    /// <param name="dateTime">The date-time to convert.</param>
    /// <returns>The gRPC timestamp.</returns>
    internal static Timestamp? ToTimestamp(this DateTimeOffset? dateTime)
        => dateTime.HasValue ? dateTime.Value.ToTimestamp() : null;

    /// <summary>
    /// Constructs a <see cref="P.OrchestratorResponse" />.
    /// </summary>
    /// <param name="instanceId">The orchestrator instance ID.</param>
    /// <param name="customStatus">The orchestrator customer status or <c>null</c> if no custom status.</param>
    /// <param name="actions">The orchestrator actions.</param>
    /// <param name="completionToken">
    /// The completion token for the work item. It must be the exact same <see cref="P.WorkItem.CompletionToken" />
    /// value that was provided by the corresponding <see cref="P.WorkItem"/> that triggered the orchestrator execution.
    /// </param>
    /// <param name="entityConversionState">The entity conversion state, or null if no conversion is required.</param>
    /// <returns>The orchestrator response.</returns>
    /// <exception cref="NotSupportedException">When an orchestrator action is unknown.</exception>
    internal static P.OrchestratorResponse ConstructOrchestratorResponse(
        string instanceId,
        string? customStatus,
        IEnumerable<OrchestratorAction> actions,
        string completionToken,
        EntityConversionState? entityConversionState)
    {
        Check.NotNull(actions);
        var response = new P.OrchestratorResponse
        {
            InstanceId = instanceId,
            CustomStatus = customStatus,
            CompletionToken = completionToken,
        };

        foreach (OrchestratorAction action in actions)
        {
            var protoAction = new P.OrchestratorAction { Id = action.Id };

            switch (action.OrchestratorActionType)
            {
                case OrchestratorActionType.ScheduleOrchestrator:
                    var scheduleTaskAction = (ScheduleTaskOrchestratorAction)action;
                    protoAction.ScheduleTask = new P.ScheduleTaskAction
                    {
                        Name = scheduleTaskAction.Name,
                        Version = scheduleTaskAction.Version,
                        Input = scheduleTaskAction.Input,
                    };
                    break;
                case OrchestratorActionType.CreateSubOrchestration:
                    var subOrchestrationAction = (CreateSubOrchestrationAction)action;
                    protoAction.CreateSubOrchestration = new P.CreateSubOrchestrationAction
                    {
                        Input = subOrchestrationAction.Input,
                        InstanceId = subOrchestrationAction.InstanceId,
                        Name = subOrchestrationAction.Name,
                        Version = subOrchestrationAction.Version,
                    };
                    break;
                case OrchestratorActionType.CreateTimer:
                    var createTimerAction = (CreateTimerOrchestratorAction)action;
                    protoAction.CreateTimer = new P.CreateTimerAction
                    {
                        FireAt = createTimerAction.FireAt.ToTimestamp(),
                    };
                    break;
                case OrchestratorActionType.SendEvent:
                    var sendEventAction = (SendEventOrchestratorAction)action;
                    if (sendEventAction.Instance == null)
                    {
                        throw new ArgumentException(
                            $"{nameof(SendEventOrchestratorAction)} cannot have a null Instance property!");
                    }

                    if (entityConversionState is not null
                        && DTCore.Common.Entities.IsEntityInstance(sendEventAction.Instance.InstanceId)
                        && sendEventAction.EventName is not null
                        && sendEventAction.EventData is not null)
                    {
                        P.SendEntityMessageAction sendAction = new P.SendEntityMessageAction();
                        protoAction.SendEntityMessage = sendAction;

                        EntityConversions.DecodeEntityMessageAction(
                            sendEventAction.EventName,
                            sendEventAction.EventData,
                            sendEventAction.Instance.InstanceId,
                            sendAction,
                            out string requestId);

                        entityConversionState.EntityRequestIds.Add(requestId);

                        switch (sendAction.EntityMessageTypeCase)
                        {
                            case P.SendEntityMessageAction.EntityMessageTypeOneofCase.EntityLockRequested:
                                entityConversionState.AddUnlockObligations(sendAction.EntityLockRequested);
                                break;
                            case P.SendEntityMessageAction.EntityMessageTypeOneofCase.EntityUnlockSent:
                                entityConversionState.RemoveUnlockObligation(sendAction.EntityUnlockSent.TargetInstanceId);
                                break;
                            default:
                                break;
                        }
                    }
                    else
                    {
                        protoAction.SendEvent = new P.SendEventAction
                        {
                            Instance = sendEventAction.Instance.ToProtobuf(),
                            Name = sendEventAction.EventName,
                            Data = sendEventAction.EventData,
                        };
                    }

                    break;
                case OrchestratorActionType.OrchestrationComplete:

                    if (entityConversionState is not null)
                    {
                        // as a precaution, unlock any entities that were not unlocked for some reason, before
                        // completing the orchestration.
                        foreach ((string target, string criticalSectionId) in entityConversionState.ResetObligations())
                        {
                            response.Actions.Add(new P.OrchestratorAction
                            {
                                Id = action.Id,
                                SendEntityMessage = new P.SendEntityMessageAction
                                {
                                    EntityUnlockSent = new P.EntityUnlockSentEvent
                                    {
                                        CriticalSectionId = criticalSectionId,
                                        TargetInstanceId = target,
                                        ParentInstanceId = entityConversionState.CurrentInstance?.InstanceId,
                                    },
                                },
                            });
                        }
                    }

                    var completeAction = (OrchestrationCompleteOrchestratorAction)action;
                    protoAction.CompleteOrchestration = new P.CompleteOrchestrationAction
                    {
                        CarryoverEvents =
                        {
                            // TODO
                        },
                        Details = completeAction.Details,
                        NewVersion = completeAction.NewVersion,
                        OrchestrationStatus = completeAction.OrchestrationStatus.ToProtobuf(),
                        Result = completeAction.Result,
                    };

                    if (completeAction.OrchestrationStatus == OrchestrationStatus.Failed)
                    {
                        protoAction.CompleteOrchestration.FailureDetails = completeAction.FailureDetails.ToProtobuf();
                    }

                    break;
                default:
                    throw new NotSupportedException($"Unknown orchestrator action: {action.OrchestratorActionType}");
            }

            response.Actions.Add(protoAction);
        }

        return response;
    }

    /// <summary>
    /// Converts a <see cref="P.OrchestrationStatus" /> to a <see cref="OrchestrationStatus" />.
    /// </summary>
    /// <param name="status">The status to convert.</param>
    /// <returns>The converted status.</returns>
    internal static OrchestrationStatus ToCore(this P.OrchestrationStatus status)
    {
        return (OrchestrationStatus)status;
    }

    /// <summary>
    /// Converts a <see cref="P.OrchestrationStatus" /> to a <see cref="OrchestrationStatus" />.
    /// </summary>
    /// <param name="status">The status to convert.</param>
    /// <returns>The converted status.</returns>
    [return: NotNullIfNotNull(nameof(status))]
    internal static OrchestrationInstance? ToCore(this P.OrchestrationInstance? status)
    {
        if (status == null)
        {
            return null;
        }

        return new OrchestrationInstance
        {
            InstanceId = status.InstanceId,
            ExecutionId = status.ExecutionId,
        };
    }

    /// <summary>
    /// Converts a <see cref="P.TaskFailureDetails" /> to a <see cref="TaskFailureDetails" />.
    /// </summary>
    /// <param name="failureDetails">The failure details to convert.</param>
    /// <returns>The converted failure details.</returns>
    [return: NotNullIfNotNull(nameof(failureDetails))]
    internal static TaskFailureDetails? ToTaskFailureDetails(this P.TaskFailureDetails? failureDetails)
    {
        if (failureDetails == null)
        {
            return null;
        }

        return new TaskFailureDetails(
            failureDetails.ErrorType,
            failureDetails.ErrorMessage,
            failureDetails.StackTrace,
            failureDetails.InnerFailure.ToTaskFailureDetails());
    }

    /// <summary>
    /// Converts a <see cref="Exception" /> to <see cref="P.TaskFailureDetails" />.
    /// </summary>
    /// <param name="e">The exception to convert.</param>
    /// <returns>The task failure details.</returns>
    [return: NotNullIfNotNull(nameof(e))]
    internal static P.TaskFailureDetails? ToTaskFailureDetails(this Exception? e)
    {
        if (e == null)
        {
            return null;
        }

        return new P.TaskFailureDetails
        {
            ErrorType = e.GetType().FullName,
            ErrorMessage = e.Message,
            StackTrace = e.StackTrace,
            InnerFailure = e.InnerException.ToTaskFailureDetails(),
        };
    }

    /// <summary>
    /// Converts a <see cref="P.EntityBatchRequest" /> to a <see cref="EntityBatchRequest" />.
    /// </summary>
    /// <param name="entityBatchRequest">The entity batch request to convert.</param>
    /// <returns>The converted entity batch request.</returns>
    [return: NotNullIfNotNull(nameof(entityBatchRequest))]
    internal static EntityBatchRequest? ToEntityBatchRequest(this P.EntityBatchRequest? entityBatchRequest)
    {
        if (entityBatchRequest == null)
        {
            return null;
        }

        return new EntityBatchRequest()
        {
            EntityState = entityBatchRequest.EntityState,
            InstanceId = entityBatchRequest.InstanceId,
            Operations = entityBatchRequest.Operations.Select(r => r.ToOperationRequest()).ToList(),
        };
    }

    /// <summary>
    /// Converts a <see cref="P.EntityRequest" /> to a <see cref="EntityBatchRequest" />.
    /// </summary>
    /// <param name="entityRequest">The entity request to convert.</param>
    /// <param name="batchRequest">The converted request.</param>
    /// <param name="operationInfos">Additional info about each operation, required by DTS.</param>
    internal static void ToEntityBatchRequest(
        this P.EntityRequest entityRequest,
        out EntityBatchRequest batchRequest,
        out List<P.OperationInfo> operationInfos)
    {
        batchRequest = new EntityBatchRequest()
        {
            EntityState = entityRequest.EntityState,
            InstanceId = entityRequest.InstanceId,
            Operations = [], // operations are added to this collection below
        };

        operationInfos = new(entityRequest.OperationRequests.Count);

        foreach (P.HistoryEvent? op in entityRequest.OperationRequests)
        {
            if (op.EntityOperationSignaled is not null)
            {
                batchRequest.Operations.Add(new OperationRequest
                {
                    Id = Guid.Parse(op.EntityOperationSignaled.RequestId),
                    Operation = op.EntityOperationSignaled.Operation,
                    Input = op.EntityOperationSignaled.Input,
                });
                operationInfos.Add(new P.OperationInfo
                {
                    RequestId = op.EntityOperationSignaled.RequestId,
                    ResponseDestination = null, // means we don't send back a response to the caller
                });
            }
            else if (op.EntityOperationCalled is not null)
            {
                batchRequest.Operations.Add(new OperationRequest
                {
                    Id = Guid.Parse(op.EntityOperationCalled.RequestId),
                    Operation = op.EntityOperationCalled.Operation,
                    Input = op.EntityOperationCalled.Input,
                });
                operationInfos.Add(new P.OperationInfo
                {
                    RequestId = op.EntityOperationCalled.RequestId,
                    ResponseDestination = new P.OrchestrationInstance
                    {
                        InstanceId = op.EntityOperationCalled.ParentInstanceId,
                        ExecutionId = op.EntityOperationCalled.ParentExecutionId,
                    },
                });
            }
        }
    }

    /// <summary>
    /// Converts a <see cref="P.OperationRequest" /> to a <see cref="OperationRequest" />.
    /// </summary>
    /// <param name="operationRequest">The operation request to convert.</param>
    /// <returns>The converted operation request.</returns>
    [return: NotNullIfNotNull(nameof(operationRequest))]
    internal static OperationRequest? ToOperationRequest(this P.OperationRequest? operationRequest)
    {
        if (operationRequest == null)
        {
            return null;
        }

        return new OperationRequest()
        {
            Operation = operationRequest.Operation,
            Input = operationRequest.Input,
            Id = Guid.Parse(operationRequest.RequestId),
            TraceContext = operationRequest.TraceContext != null ?
            new DistributedTraceContext(
                operationRequest.TraceContext.TraceParent,
                operationRequest.TraceContext.TraceState) : null,
        };
    }

    /// <summary>
    /// Converts a <see cref="P.OperationResult" /> to a <see cref="OperationResult" />.
    /// </summary>
    /// <param name="operationResult">The operation result to convert.</param>
    /// <returns>The converted operation result.</returns>
    [return: NotNullIfNotNull(nameof(operationResult))]
    internal static OperationResult? ToOperationResult(this P.OperationResult? operationResult)
    {
        if (operationResult == null)
        {
            return null;
        }

        switch (operationResult.ResultTypeCase)
        {
            case P.OperationResult.ResultTypeOneofCase.Success:
                return new OperationResult()
                {
                    Result = operationResult.Success.Result,
                    StartTime = operationResult.Success.StartTime?.ToDateTime(),
                    EndTime = operationResult.Success.EndTime?.ToDateTime(),
                };

            case P.OperationResult.ResultTypeOneofCase.Failure:
                return new OperationResult()
                {
                    FailureDetails = operationResult.Failure.FailureDetails.ToCore(),
                    StartTime = operationResult.Failure.StartTime?.ToDateTime(),
                    EndTime = operationResult.Failure.EndTime?.ToDateTime(),
                };

            default:
                throw new NotSupportedException($"Deserialization of {operationResult.ResultTypeCase} is not supported.");
        }
    }

    /// <summary>
    /// Converts a <see cref="OperationResult" /> to <see cref="P.OperationResult" />.
    /// </summary>
    /// <param name="operationResult">The operation result to convert.</param>
    /// <returns>The converted operation result.</returns>
    [return: NotNullIfNotNull(nameof(operationResult))]
    internal static P.OperationResult? ToOperationResult(this OperationResult? operationResult)
    {
        if (operationResult == null)
        {
            return null;
        }

        if (operationResult.FailureDetails == null)
        {
            return new P.OperationResult()
            {
                Success = new P.OperationResultSuccess()
                {
                    Result = operationResult.Result,
                    StartTime = operationResult.StartTime?.ToTimestamp(),
                    EndTime = operationResult.EndTime?.ToTimestamp(),
                },
            };
        }
        else
        {
            return new P.OperationResult()
            {
                Failure = new P.OperationResultFailure()
                {
                    FailureDetails = ToProtobuf(operationResult.FailureDetails),
                    StartTime = operationResult.StartTime?.ToTimestamp(),
                    EndTime = operationResult.EndTime?.ToTimestamp(),
                },
            };
        }
    }

    /// <summary>
    /// Converts a <see cref="P.OperationAction" /> to a <see cref="OperationAction" />.
    /// </summary>
    /// <param name="operationAction">The operation action to convert.</param>
    /// <returns>The converted operation action.</returns>
    [return: NotNullIfNotNull(nameof(operationAction))]
    internal static OperationAction? ToOperationAction(this P.OperationAction? operationAction)
    {
        if (operationAction == null)
        {
            return null;
        }

        switch (operationAction.OperationActionTypeCase)
        {
            case P.OperationAction.OperationActionTypeOneofCase.SendSignal:

                return new SendSignalOperationAction()
                {
                    Name = operationAction.SendSignal.Name,
                    Input = operationAction.SendSignal.Input,
                    InstanceId = operationAction.SendSignal.InstanceId,
                    ScheduledTime = operationAction.SendSignal.ScheduledTime?.ToDateTime(),
                    RequestTime = operationAction.SendSignal.RequestTime?.ToDateTime(),
                    ParentTraceContext = operationAction.SendSignal.ParentTraceContext != null ?
                        new DistributedTraceContext(
                            operationAction.SendSignal.ParentTraceContext.TraceParent,
                            operationAction.SendSignal.ParentTraceContext.TraceState) : null,
                };

            case P.OperationAction.OperationActionTypeOneofCase.StartNewOrchestration:

                return new StartNewOrchestrationOperationAction()
                {
                    Name = operationAction.StartNewOrchestration.Name,
                    Input = operationAction.StartNewOrchestration.Input,
                    InstanceId = operationAction.StartNewOrchestration.InstanceId,
                    Version = operationAction.StartNewOrchestration.Version,
                    ScheduledStartTime = operationAction.StartNewOrchestration.ScheduledTime?.ToDateTime(),
                    RequestTime = operationAction.StartNewOrchestration.RequestTime?.ToDateTime(),
                    ParentTraceContext = operationAction.StartNewOrchestration.ParentTraceContext != null ?
                        new DistributedTraceContext(
                            operationAction.StartNewOrchestration.ParentTraceContext.TraceParent,
                            operationAction.StartNewOrchestration.ParentTraceContext.TraceState) : null,
                };
            default:
                throw new NotSupportedException($"Deserialization of {operationAction.OperationActionTypeCase} is not supported.");
        }
    }

    /// <summary>
    /// Converts a <see cref="OperationAction" /> to <see cref="P.OperationAction" />.
    /// </summary>
    /// <param name="operationAction">The operation action to convert.</param>
    /// <returns>The converted operation action.</returns>
    [return: NotNullIfNotNull(nameof(operationAction))]
    internal static P.OperationAction? ToOperationAction(this OperationAction? operationAction)
    {
        if (operationAction == null)
        {
            return null;
        }

        var action = new P.OperationAction();

        switch (operationAction)
        {
            case SendSignalOperationAction sendSignalAction:

                action.SendSignal = new P.SendSignalAction()
                {
                    Name = sendSignalAction.Name,
                    Input = sendSignalAction.Input,
                    InstanceId = sendSignalAction.InstanceId,
                    ScheduledTime = sendSignalAction.ScheduledTime?.ToTimestamp(),
                    RequestTime = sendSignalAction.RequestTime?.ToTimestamp(),
                    ParentTraceContext = sendSignalAction.ParentTraceContext != null ?
                        new P.TraceContext
                        {
                            TraceParent = sendSignalAction.ParentTraceContext.TraceParent,
                            TraceState = sendSignalAction.ParentTraceContext.TraceState,
                        }
                    : null,
                };
                break;

            case StartNewOrchestrationOperationAction startNewOrchestrationAction:

                action.StartNewOrchestration = new P.StartNewOrchestrationAction()
                {
                    Name = startNewOrchestrationAction.Name,
                    Input = startNewOrchestrationAction.Input,
                    Version = startNewOrchestrationAction.Version,
                    InstanceId = startNewOrchestrationAction.InstanceId,
                    ScheduledTime = startNewOrchestrationAction.ScheduledStartTime?.ToTimestamp(),
                    RequestTime = startNewOrchestrationAction.RequestTime?.ToTimestamp(),
                    ParentTraceContext = startNewOrchestrationAction.ParentTraceContext != null ?
                        new P.TraceContext
                        {
                            TraceParent = startNewOrchestrationAction.ParentTraceContext.TraceParent,
                            TraceState = startNewOrchestrationAction.ParentTraceContext.TraceState,
                        }
                    : null,
                };
                break;
        }

        return action;
    }

    /// <summary>
    /// Converts a <see cref="P.EntityBatchResult" /> to a <see cref="EntityBatchResult" />.
    /// </summary>
    /// <param name="entityBatchResult">The operation result to convert.</param>
    /// <returns>The converted operation result.</returns>
    [return: NotNullIfNotNull(nameof(entityBatchResult))]
    internal static EntityBatchResult? ToEntityBatchResult(this P.EntityBatchResult? entityBatchResult)
    {
        if (entityBatchResult == null)
        {
            return null;
        }

        return new EntityBatchResult()
        {
            Actions = entityBatchResult.Actions.Select(operationAction => operationAction!.ToOperationAction()).ToList(),
            EntityState = entityBatchResult.EntityState,
            Results = entityBatchResult.Results.Select(operationResult => operationResult!.ToOperationResult()).ToList(),
            FailureDetails = entityBatchResult.FailureDetails.ToCore(),
        };
    }

    /// <summary>
    /// Converts a <see cref="EntityBatchResult" /> to <see cref="P.EntityBatchResult" />.
    /// </summary>
    /// <param name="entityBatchResult">The operation result to convert.</param>
    /// <param name="completionToken">The completion token, or null for the older protocol.</param>
    /// <param name="operationInfos">Additional information about each operation, required by DTS.</param>
    /// <returns>The converted operation result.</returns>
    [return: NotNullIfNotNull(nameof(entityBatchResult))]
    internal static P.EntityBatchResult? ToEntityBatchResult(
        this EntityBatchResult? entityBatchResult,
        string? completionToken = null,
        IEnumerable<P.OperationInfo>? operationInfos = null)
    {
        if (entityBatchResult == null)
        {
            return null;
        }

        return new P.EntityBatchResult()
        {
            EntityState = entityBatchResult.EntityState,
            FailureDetails = entityBatchResult.FailureDetails.ToProtobuf(),
            Actions = { entityBatchResult.Actions?.Select(a => a.ToOperationAction()) ?? [] },
            Results = { entityBatchResult.Results?.Select(a => a.ToOperationResult()) ?? [] },
            CompletionToken = completionToken ?? string.Empty,
            OperationInfos = { operationInfos ?? [] },
        };
    }

    /// <summary>
    /// Converts the gRPC representation of orchestrator entity parameters to the DT.Core representation.
    /// </summary>
    /// <param name="parameters">The DT.Core representation.</param>
    /// <returns>The gRPC representation.</returns>
    [return: NotNullIfNotNull(nameof(parameters))]
    internal static TaskOrchestrationEntityParameters? ToCore(this P.OrchestratorEntityParameters? parameters)
    {
        if (parameters == null)
        {
            return null;
        }

        return new TaskOrchestrationEntityParameters()
        {
            EntityMessageReorderWindow = parameters.EntityMessageReorderWindow.ToTimeSpan(),
        };
    }

    /// <summary>
    /// Gets the approximate byte count for a <see cref="P.TaskFailureDetails" />.
    /// </summary>
    /// <param name="failureDetails">The failure details.</param>
    /// <returns>The approximate byte count.</returns>
    internal static int GetApproximateByteCount(this P.TaskFailureDetails failureDetails)
    {
        // Protobuf strings are always UTF-8: https://developers.google.com/protocol-buffers/docs/proto3#scalar
        Encoding encoding = Encoding.UTF8;

        int byteCount = 0;
        if (failureDetails.ErrorType != null)
        {
            byteCount += encoding.GetByteCount(failureDetails.ErrorType);
        }

        if (failureDetails.ErrorMessage != null)
        {
            byteCount += encoding.GetByteCount(failureDetails.ErrorMessage);
        }

        if (failureDetails.StackTrace != null)
        {
            byteCount += encoding.GetByteCount(failureDetails.StackTrace);
        }

        if (failureDetails.InnerFailure != null)
        {
            byteCount += failureDetails.InnerFailure.GetApproximateByteCount();
        }

        return byteCount;
    }

    /// <summary>
    /// Decode a protobuf message from a base64 string.
    /// </summary>
    /// <typeparam name="T">The type to decode to.</typeparam>
    /// <param name="parser">The message parser.</param>
    /// <param name="encodedMessage">The base64 encoded message.</param>
    /// <returns>The decoded message.</returns>
    /// <exception cref="ArgumentException">If decoding fails.</exception>
    internal static T Base64Decode<T>(this MessageParser parser, string encodedMessage) where T : IMessage
    {
        // Decode the base64 in a way that doesn't allocate a byte[] on each request
        int encodedByteCount = Encoding.UTF8.GetByteCount(encodedMessage);
        byte[] buffer = ArrayPool<byte>.Shared.Rent(encodedByteCount);
        try
        {
            // The Base64 APIs require first converting the string into UTF-8 bytes. We then
            // do an in-place conversion from base64 UTF-8 bytes to protobuf bytes so that
            // we can finally decode the protobuf request.
            Encoding.UTF8.GetBytes(encodedMessage, 0, encodedMessage.Length, buffer, 0);
            OperationStatus status = Base64.DecodeFromUtf8InPlace(
                buffer.AsSpan(0, encodedByteCount),
                out int bytesWritten);
            if (status != OperationStatus.Done)
            {
                throw new ArgumentException(
                    $"Failed to base64-decode the '{typeof(T).Name}' payload: {status}", nameof(encodedMessage));
            }

            return (T)parser.ParseFrom(buffer, 0, bytesWritten);
        }
        finally
        {
            ArrayPool<byte>.Shared.Return(buffer);
        }
    }

    /// <summary>
    /// Converts a grpc <see cref="P.TaskFailureDetails" /> to a <see cref="FailureDetails" />.
    /// </summary>
    /// <param name="failureDetails">The failure details to convert.</param>
    /// <returns>The converted failure details.</returns>
    internal static FailureDetails? ToCore(this P.TaskFailureDetails? failureDetails)
    {
        if (failureDetails == null)
        {
            return null;
        }

        return new FailureDetails(
            failureDetails.ErrorType,
            failureDetails.ErrorMessage,
            failureDetails.StackTrace,
            failureDetails.InnerFailure.ToCore(),
            failureDetails.IsNonRetriable);
    }

    /// <summary>
    /// Converts a <see cref="FailureDetails" /> to a grpc <see cref="P.TaskFailureDetails" />.
    /// </summary>
    /// <param name="failureDetails">The failure details to convert.</param>
    /// <returns>The converted failure details.</returns>
    static P.TaskFailureDetails? ToProtobuf(this FailureDetails? failureDetails)
    {
        if (failureDetails == null)
        {
            return null;
        }

        return new P.TaskFailureDetails
        {
            ErrorType = failureDetails.ErrorType ?? "(unknown)",
            ErrorMessage = failureDetails.ErrorMessage ?? "(unknown)",
            StackTrace = failureDetails.StackTrace,
            IsNonRetriable = failureDetails.IsNonRetriable,
            InnerFailure = failureDetails.InnerFailure.ToProtobuf(),
        };
    }

    static P.OrchestrationStatus ToProtobuf(this OrchestrationStatus status)
    {
        return (P.OrchestrationStatus)status;
    }

    static P.OrchestrationInstance ToProtobuf(this OrchestrationInstance instance)
    {
        return new P.OrchestrationInstance
        {
            InstanceId = instance.InstanceId,
            ExecutionId = instance.ExecutionId,
        };
    }

    /// <summary>
    /// Tracks state required for converting orchestration histories containing entity-related events.
    /// </summary>
    internal class EntityConversionState
    {
        readonly bool insertMissingEntityUnlocks;

        OrchestrationInstance? instance;
        HashSet<string>? entityRequestIds;
        Dictionary<string, string>? unlockObligations;

        /// <summary>
        /// Initializes a new instance of the <see cref="EntityConversionState"/> class.
        /// </summary>
        /// <param name="insertMissingEntityUnlocks">Whether to insert missing unlock events in to the history
        /// when the orchestration completes.</param>
        public EntityConversionState(bool insertMissingEntityUnlocks)
        {
            this.ConvertFromProto = (P.HistoryEvent e) => ProtoUtils.ConvertHistoryEvent(e, this);
            this.insertMissingEntityUnlocks = insertMissingEntityUnlocks;
        }

        /// <summary>
        /// Gets a function that converts a history event in protobuf format to a core history event.
        /// </summary>
        public Func<P.HistoryEvent, HistoryEvent> ConvertFromProto { get; }

        /// <summary>
        /// Gets the orchestration instance of this history.
        /// </summary>
        public OrchestrationInstance? CurrentInstance => this.instance;

        /// <summary>
        /// Gets the set of guids that have been used as entity request ids in this history.
        /// </summary>
        public HashSet<string> EntityRequestIds => this.entityRequestIds ??= new();

        /// <summary>
        /// Records the orchestration instance, which may be needed for some conversions.
        /// </summary>
        /// <param name="instance">The orchestration instance.</param>
        public void SetOrchestrationInstance(OrchestrationInstance instance)
        {
            this.instance = instance;
        }

        /// <summary>
        /// Adds unlock obligations for all entities that are being locked by this request.
        /// </summary>
        /// <param name="request">The lock request.</param>
        public void AddUnlockObligations(P.EntityLockRequestedEvent request)
        {
            if (!this.insertMissingEntityUnlocks)
            {
                return;
            }

            this.unlockObligations ??= new();

            foreach (string target in request.LockSet)
            {
                this.unlockObligations[target] = request.CriticalSectionId;
            }
        }

        /// <summary>
        /// Removes an unlock obligation.
        /// </summary>
        /// <param name="target">The target entity.</param>
        public void RemoveUnlockObligation(string target)
        {
            if (!this.insertMissingEntityUnlocks)
            {
                return;
            }

            this.unlockObligations?.Remove(target);
        }

        /// <summary>
        /// Returns the remaining unlock obligations, and clears the list.
        /// </summary>
        /// <returns>The unlock obligations.</returns>
        public IEnumerable<(string Target, string CriticalSectionId)> ResetObligations()
        {
            if (!this.insertMissingEntityUnlocks)
            {
                yield break;
            }

            if (this.unlockObligations is not null)
            {
                foreach (var kvp in this.unlockObligations)
                {
                    yield return (kvp.Key, kvp.Value);
                }

                this.unlockObligations = null;
            }
        }
    }
}
=======
﻿// Copyright (c) Microsoft Corporation.
// Licensed under the MIT License.

using System.Buffers;
using System.Buffers.Text;
using System.Diagnostics.CodeAnalysis;
using System.Runtime.CompilerServices;
using System.Text;
using DurableTask.Core;
using DurableTask.Core.Command;
using DurableTask.Core.Entities;
using DurableTask.Core.Entities.OperationFormat;
using DurableTask.Core.History;
using Google.Protobuf;
using Google.Protobuf.WellKnownTypes;
using DTCore = DurableTask.Core;
using P = Microsoft.DurableTask.Protobuf;

namespace Microsoft.DurableTask;

/// <summary>
/// Protobuf utilities and helpers.
/// </summary>
static class ProtoUtils
{
    /// <summary>
    /// Converts a history event from <see cref="P.HistoryEvent" /> to <see cref="HistoryEvent" />.
    /// </summary>
    /// <param name="proto">The proto history event to converter.</param>
    /// <returns>The converted history event.</returns>
    /// <exception cref="NotSupportedException">When the provided history event type is not supported.</exception>
    internal static HistoryEvent ConvertHistoryEvent(P.HistoryEvent proto)
    {
        return ConvertHistoryEvent(proto, conversionState: null);
    }

    /// <summary>
    /// Converts a history event from <see cref="P.HistoryEvent" /> to <see cref="HistoryEvent"/>, and performs
    /// stateful conversions of entity-related events.
    /// </summary>
    /// <param name="proto">The proto history event to converter.</param>
    /// <param name="conversionState">State needed for converting entity-related history entries and actions.</param>
    /// <returns>The converted history event.</returns>
    /// <exception cref="NotSupportedException">When the provided history event type is not supported.</exception>
    internal static HistoryEvent ConvertHistoryEvent(P.HistoryEvent proto, EntityConversionState? conversionState)
    {
        Check.NotNull(proto);
        HistoryEvent historyEvent;
        switch (proto.EventTypeCase)
        {
            case P.HistoryEvent.EventTypeOneofCase.ContinueAsNew:
                historyEvent = new ContinueAsNewEvent(proto.EventId, proto.ContinueAsNew.Input);
                break;
            case P.HistoryEvent.EventTypeOneofCase.ExecutionStarted:
                OrchestrationInstance instance = proto.ExecutionStarted.OrchestrationInstance.ToCore();
                conversionState?.SetOrchestrationInstance(instance);
                historyEvent = new ExecutionStartedEvent(proto.EventId, proto.ExecutionStarted.Input)
                {
                    Name = proto.ExecutionStarted.Name,
                    Version = proto.ExecutionStarted.Version,
                    OrchestrationInstance = instance,
                    Tags = proto.ExecutionStarted.Tags,
                    ParentInstance = proto.ExecutionStarted.ParentInstance == null ? null : new ParentInstance
                    {
                        Name = proto.ExecutionStarted.ParentInstance.Name,
                        Version = proto.ExecutionStarted.ParentInstance.Version,
                        OrchestrationInstance = proto.ExecutionStarted.ParentInstance.OrchestrationInstance.ToCore(),
                        TaskScheduleId = proto.ExecutionStarted.ParentInstance.TaskScheduledId,
                    },
                    ScheduledStartTime = proto.ExecutionStarted.ScheduledStartTimestamp?.ToDateTime(),
                };
                break;
            case P.HistoryEvent.EventTypeOneofCase.ExecutionCompleted:
                historyEvent = new ExecutionCompletedEvent(
                    proto.EventId,
                    proto.ExecutionCompleted.Result,
                    proto.ExecutionCompleted.OrchestrationStatus.ToCore());
                break;
            case P.HistoryEvent.EventTypeOneofCase.ExecutionTerminated:
                historyEvent = new ExecutionTerminatedEvent(proto.EventId, proto.ExecutionTerminated.Input);
                break;
            case P.HistoryEvent.EventTypeOneofCase.ExecutionSuspended:
                historyEvent = new ExecutionSuspendedEvent(proto.EventId, proto.ExecutionSuspended.Input);
                break;
            case P.HistoryEvent.EventTypeOneofCase.ExecutionResumed:
                historyEvent = new ExecutionResumedEvent(proto.EventId, proto.ExecutionResumed.Input);
                break;
            case P.HistoryEvent.EventTypeOneofCase.TaskScheduled:
                historyEvent = new TaskScheduledEvent(
                    proto.EventId,
                    proto.TaskScheduled.Name,
                    proto.TaskScheduled.Version,
                    proto.TaskScheduled.Input);
                break;
            case P.HistoryEvent.EventTypeOneofCase.TaskCompleted:
                historyEvent = new TaskCompletedEvent(
                    proto.EventId,
                    proto.TaskCompleted.TaskScheduledId,
                    proto.TaskCompleted.Result);
                break;
            case P.HistoryEvent.EventTypeOneofCase.TaskFailed:
                historyEvent = new TaskFailedEvent(
                    proto.EventId,
                    proto.TaskFailed.TaskScheduledId,
                    reason: null,  /* not supported */
                    details: null, /* not supported */
                    proto.TaskFailed.FailureDetails.ToCore());
                break;
            case P.HistoryEvent.EventTypeOneofCase.SubOrchestrationInstanceCreated:
                historyEvent = new SubOrchestrationInstanceCreatedEvent(proto.EventId)
                {
                    Input = proto.SubOrchestrationInstanceCreated.Input,
                    InstanceId = proto.SubOrchestrationInstanceCreated.InstanceId,
                    Name = proto.SubOrchestrationInstanceCreated.Name,
                    Version = proto.SubOrchestrationInstanceCreated.Version,
                };
                break;
            case P.HistoryEvent.EventTypeOneofCase.SubOrchestrationInstanceCompleted:
                historyEvent = new SubOrchestrationInstanceCompletedEvent(
                    proto.EventId,
                    proto.SubOrchestrationInstanceCompleted.TaskScheduledId,
                    proto.SubOrchestrationInstanceCompleted.Result);
                break;
            case P.HistoryEvent.EventTypeOneofCase.SubOrchestrationInstanceFailed:
                historyEvent = new SubOrchestrationInstanceFailedEvent(
                    proto.EventId,
                    proto.SubOrchestrationInstanceFailed.TaskScheduledId,
                    reason: null /* not supported */,
                    details: null /* not supported */,
                    proto.SubOrchestrationInstanceFailed.FailureDetails.ToCore());
                break;
            case P.HistoryEvent.EventTypeOneofCase.TimerCreated:
                historyEvent = new TimerCreatedEvent(
                    proto.EventId,
                    proto.TimerCreated.FireAt.ToDateTime());
                break;
            case P.HistoryEvent.EventTypeOneofCase.TimerFired:
                historyEvent = new TimerFiredEvent(
                    eventId: -1,
                    proto.TimerFired.FireAt.ToDateTime())
                {
                    TimerId = proto.TimerFired.TimerId,
                };
                break;
            case P.HistoryEvent.EventTypeOneofCase.OrchestratorStarted:
                historyEvent = new OrchestratorStartedEvent(proto.EventId);
                break;
            case P.HistoryEvent.EventTypeOneofCase.OrchestratorCompleted:
                historyEvent = new OrchestratorCompletedEvent(proto.EventId);
                break;
            case P.HistoryEvent.EventTypeOneofCase.EventSent:
                historyEvent = new EventSentEvent(proto.EventId)
                {
                    InstanceId = proto.EventSent.InstanceId,
                    Name = proto.EventSent.Name,
                    Input = proto.EventSent.Input,
                };
                break;
            case P.HistoryEvent.EventTypeOneofCase.EventRaised:
                historyEvent = new EventRaisedEvent(proto.EventId, proto.EventRaised.Input)
                {
                    Name = proto.EventRaised.Name,
                };
                break;
            case P.HistoryEvent.EventTypeOneofCase.EntityOperationCalled:
                historyEvent = EntityConversions.EncodeOperationCalled(proto, conversionState!.CurrentInstance);
                conversionState?.EntityRequestIds.Add(proto.EntityOperationCalled.RequestId);
                break;
            case P.HistoryEvent.EventTypeOneofCase.EntityOperationSignaled:
                historyEvent = EntityConversions.EncodeOperationSignaled(proto);
                conversionState?.EntityRequestIds.Add(proto.EntityOperationSignaled.RequestId);
                break;
            case P.HistoryEvent.EventTypeOneofCase.EntityLockRequested:
                historyEvent = EntityConversions.EncodeLockRequested(proto, conversionState!.CurrentInstance);
                conversionState?.AddUnlockObligations(proto.EntityLockRequested);
                break;
            case P.HistoryEvent.EventTypeOneofCase.EntityUnlockSent:
                historyEvent = EntityConversions.EncodeUnlockSent(proto, conversionState!.CurrentInstance);
                conversionState?.RemoveUnlockObligation(proto.EntityUnlockSent.TargetInstanceId);
                break;
            case P.HistoryEvent.EventTypeOneofCase.EntityLockGranted:
                historyEvent = EntityConversions.EncodeLockGranted(proto);
                break;
            case P.HistoryEvent.EventTypeOneofCase.EntityOperationCompleted:
                historyEvent = EntityConversions.EncodeOperationCompleted(proto);
                break;
            case P.HistoryEvent.EventTypeOneofCase.EntityOperationFailed:
                historyEvent = EntityConversions.EncodeOperationFailed(proto);
                break;
            case P.HistoryEvent.EventTypeOneofCase.GenericEvent:
                historyEvent = new GenericEvent(proto.EventId, proto.GenericEvent.Data);
                break;
            case P.HistoryEvent.EventTypeOneofCase.HistoryState:
                historyEvent = new HistoryStateEvent(
                    proto.EventId,
                    new OrchestrationState
                    {
                        OrchestrationInstance = new OrchestrationInstance
                        {
                            InstanceId = proto.HistoryState.OrchestrationState.InstanceId,
                        },
                        Name = proto.HistoryState.OrchestrationState.Name,
                        Version = proto.HistoryState.OrchestrationState.Version,
                        ScheduledStartTime = proto.HistoryState.OrchestrationState.ScheduledStartTimestamp.ToDateTime(),
                        CreatedTime = proto.HistoryState.OrchestrationState.CreatedTimestamp.ToDateTime(),
                        LastUpdatedTime = proto.HistoryState.OrchestrationState.LastUpdatedTimestamp.ToDateTime(),
                        Input = proto.HistoryState.OrchestrationState.Input,
                        Output = proto.HistoryState.OrchestrationState.Output,
                        Status = proto.HistoryState.OrchestrationState.CustomStatus,
                        Tags = proto.HistoryState.OrchestrationState.Tags,
                    });
                break;
            default:
                throw new NotSupportedException($"Deserialization of {proto.EventTypeCase} is not supported.");
        }

        historyEvent.Timestamp = proto.Timestamp.ToDateTime();
        return historyEvent;
    }

    /// <summary>
    /// Converts a <see cref="DateTime" /> to a gRPC <see cref="Timestamp" />.
    /// </summary>
    /// <param name="dateTime">The date-time to convert.</param>
    /// <returns>The gRPC timestamp.</returns>
    internal static Timestamp ToTimestamp(this DateTime dateTime)
    {
        // The protobuf libraries require timestamps to be in UTC
        if (dateTime.Kind == DateTimeKind.Unspecified)
        {
            dateTime = DateTime.SpecifyKind(dateTime, DateTimeKind.Utc);
        }
        else if (dateTime.Kind == DateTimeKind.Local)
        {
            dateTime = dateTime.ToUniversalTime();
        }

        return Timestamp.FromDateTime(dateTime);
    }

    /// <summary>
    /// Converts a <see cref="DateTime" /> to a gRPC <see cref="Timestamp" />.
    /// </summary>
    /// <param name="dateTime">The date-time to convert.</param>
    /// <returns>The gRPC timestamp.</returns>
    internal static Timestamp? ToTimestamp(this DateTime? dateTime)
        => dateTime.HasValue ? dateTime.Value.ToTimestamp() : null;

    /// <summary>
    /// Converts a <see cref="DateTimeOffset" /> to a gRPC <see cref="Timestamp" />.
    /// </summary>
    /// <param name="dateTime">The date-time to convert.</param>
    /// <returns>The gRPC timestamp.</returns>
    internal static Timestamp ToTimestamp(this DateTimeOffset dateTime) => Timestamp.FromDateTimeOffset(dateTime);

    /// <summary>
    /// Converts a <see cref="DateTimeOffset" /> to a gRPC <see cref="Timestamp" />.
    /// </summary>
    /// <param name="dateTime">The date-time to convert.</param>
    /// <returns>The gRPC timestamp.</returns>
    internal static Timestamp? ToTimestamp(this DateTimeOffset? dateTime)
        => dateTime.HasValue ? dateTime.Value.ToTimestamp() : null;

    /// <summary>
    /// Constructs a <see cref="P.OrchestratorResponse" />.
    /// </summary>
    /// <param name="instanceId">The orchestrator instance ID.</param>
    /// <param name="customStatus">The orchestrator customer status or <c>null</c> if no custom status.</param>
    /// <param name="actions">The orchestrator actions.</param>
    /// <param name="completionToken">
    /// The completion token for the work item. It must be the exact same <see cref="P.WorkItem.CompletionToken" />
    /// value that was provided by the corresponding <see cref="P.WorkItem"/> that triggered the orchestrator execution.
    /// </param>
    /// <param name="entityConversionState">The entity conversion state, or null if no conversion is required.</param>
    /// <returns>The orchestrator response.</returns>
    /// <exception cref="NotSupportedException">When an orchestrator action is unknown.</exception>
    internal static P.OrchestratorResponse ConstructOrchestratorResponse(
        string instanceId,
        string? customStatus,
        IEnumerable<OrchestratorAction> actions,
        string completionToken,
        EntityConversionState? entityConversionState)
    {
        Check.NotNull(actions);
        var response = new P.OrchestratorResponse
        {
            InstanceId = instanceId,
            CustomStatus = customStatus,
            CompletionToken = completionToken,
        };

        foreach (OrchestratorAction action in actions)
        {
            var protoAction = new P.OrchestratorAction { Id = action.Id };

            switch (action.OrchestratorActionType)
            {
                case OrchestratorActionType.ScheduleOrchestrator:
                    var scheduleTaskAction = (ScheduleTaskOrchestratorAction)action;
                    protoAction.ScheduleTask = new P.ScheduleTaskAction
                    {
                        Name = scheduleTaskAction.Name,
                        Version = scheduleTaskAction.Version,
                        Input = scheduleTaskAction.Input,
                    };
                    break;
                case OrchestratorActionType.CreateSubOrchestration:
                    var subOrchestrationAction = (CreateSubOrchestrationAction)action;
                    protoAction.CreateSubOrchestration = new P.CreateSubOrchestrationAction
                    {
                        Input = subOrchestrationAction.Input,
                        InstanceId = subOrchestrationAction.InstanceId,
                        Name = subOrchestrationAction.Name,
                        Version = subOrchestrationAction.Version,
                    };
                    break;
                case OrchestratorActionType.CreateTimer:
                    var createTimerAction = (CreateTimerOrchestratorAction)action;
                    protoAction.CreateTimer = new P.CreateTimerAction
                    {
                        FireAt = createTimerAction.FireAt.ToTimestamp(),
                    };
                    break;
                case OrchestratorActionType.SendEvent:
                    var sendEventAction = (SendEventOrchestratorAction)action;
                    if (sendEventAction.Instance == null)
                    {
                        throw new ArgumentException(
                            $"{nameof(SendEventOrchestratorAction)} cannot have a null Instance property!");
                    }

                    if (entityConversionState is not null
                        && DTCore.Common.Entities.IsEntityInstance(sendEventAction.Instance.InstanceId)
                        && sendEventAction.EventName is not null
                        && sendEventAction.EventData is not null)
                    {
                        P.SendEntityMessageAction sendAction = new P.SendEntityMessageAction();
                        protoAction.SendEntityMessage = sendAction;

                        EntityConversions.DecodeEntityMessageAction(
                            sendEventAction.EventName,
                            sendEventAction.EventData,
                            sendEventAction.Instance.InstanceId,
                            sendAction,
                            out string requestId);

                        entityConversionState.EntityRequestIds.Add(requestId);

                        switch (sendAction.EntityMessageTypeCase)
                        {
                            case P.SendEntityMessageAction.EntityMessageTypeOneofCase.EntityLockRequested:
                                entityConversionState.AddUnlockObligations(sendAction.EntityLockRequested);
                                break;
                            case P.SendEntityMessageAction.EntityMessageTypeOneofCase.EntityUnlockSent:
                                entityConversionState.RemoveUnlockObligation(sendAction.EntityUnlockSent.TargetInstanceId);
                                break;
                            default:
                                break;
                        }
                    }
                    else
                    {
                        protoAction.SendEvent = new P.SendEventAction
                        {
                            Instance = sendEventAction.Instance.ToProtobuf(),
                            Name = sendEventAction.EventName,
                            Data = sendEventAction.EventData,
                        };
                    }

                    break;
                case OrchestratorActionType.OrchestrationComplete:

                    if (entityConversionState is not null)
                    {
                        // as a precaution, unlock any entities that were not unlocked for some reason, before
                        // completing the orchestration.
                        foreach ((string target, string criticalSectionId) in entityConversionState.ResetObligations())
                        {
                            response.Actions.Add(new P.OrchestratorAction
                            {
                                Id = action.Id,
                                SendEntityMessage = new P.SendEntityMessageAction
                                {
                                    EntityUnlockSent = new P.EntityUnlockSentEvent
                                    {
                                        CriticalSectionId = criticalSectionId,
                                        TargetInstanceId = target,
                                        ParentInstanceId = entityConversionState.CurrentInstance?.InstanceId,
                                    },
                                },
                            });
                        }
                    }

                    var completeAction = (OrchestrationCompleteOrchestratorAction)action;
                    protoAction.CompleteOrchestration = new P.CompleteOrchestrationAction
                    {
                        CarryoverEvents =
                        {
                            // TODO
                        },
                        Details = completeAction.Details,
                        NewVersion = completeAction.NewVersion,
                        OrchestrationStatus = completeAction.OrchestrationStatus.ToProtobuf(),
                        Result = completeAction.Result,
                    };

                    if (completeAction.OrchestrationStatus == OrchestrationStatus.Failed)
                    {
                        protoAction.CompleteOrchestration.FailureDetails = completeAction.FailureDetails.ToProtobuf();
                    }

                    break;
                default:
                    throw new NotSupportedException($"Unknown orchestrator action: {action.OrchestratorActionType}");
            }

            response.Actions.Add(protoAction);
        }

        return response;
    }

    /// <summary>
    /// Converts a <see cref="P.OrchestrationStatus" /> to a <see cref="OrchestrationStatus" />.
    /// </summary>
    /// <param name="status">The status to convert.</param>
    /// <returns>The converted status.</returns>
    internal static OrchestrationStatus ToCore(this P.OrchestrationStatus status)
    {
        return (OrchestrationStatus)status;
    }

    /// <summary>
    /// Converts a <see cref="P.OrchestrationStatus" /> to a <see cref="OrchestrationStatus" />.
    /// </summary>
    /// <param name="status">The status to convert.</param>
    /// <returns>The converted status.</returns>
    [return: NotNullIfNotNull(nameof(status))]
    internal static OrchestrationInstance? ToCore(this P.OrchestrationInstance? status)
    {
        if (status == null)
        {
            return null;
        }

        return new OrchestrationInstance
        {
            InstanceId = status.InstanceId,
            ExecutionId = status.ExecutionId,
        };
    }

    /// <summary>
    /// Converts a <see cref="P.TaskFailureDetails" /> to a <see cref="TaskFailureDetails" />.
    /// </summary>
    /// <param name="failureDetails">The failure details to convert.</param>
    /// <returns>The converted failure details.</returns>
    [return: NotNullIfNotNull(nameof(failureDetails))]
    internal static TaskFailureDetails? ToTaskFailureDetails(this P.TaskFailureDetails? failureDetails)
    {
        if (failureDetails == null)
        {
            return null;
        }

        return new TaskFailureDetails(
            failureDetails.ErrorType,
            failureDetails.ErrorMessage,
            failureDetails.StackTrace,
            failureDetails.InnerFailure.ToTaskFailureDetails());
    }

    /// <summary>
    /// Converts a <see cref="Exception" /> to <see cref="P.TaskFailureDetails" />.
    /// </summary>
    /// <param name="e">The exception to convert.</param>
    /// <returns>The task failure details.</returns>
    [return: NotNullIfNotNull(nameof(e))]
    internal static P.TaskFailureDetails? ToTaskFailureDetails(this Exception? e)
    {
        if (e == null)
        {
            return null;
        }

        return new P.TaskFailureDetails
        {
            ErrorType = e.GetType().FullName,
            ErrorMessage = e.Message,
            StackTrace = e.StackTrace,
            InnerFailure = e.InnerException.ToTaskFailureDetails(),
        };
    }

    /// <summary>
    /// Converts a <see cref="P.EntityBatchRequest" /> to a <see cref="EntityBatchRequest" />.
    /// </summary>
    /// <param name="entityBatchRequest">The entity batch request to convert.</param>
    /// <returns>The converted entity batch request.</returns>
    [return: NotNullIfNotNull(nameof(entityBatchRequest))]
    internal static EntityBatchRequest? ToEntityBatchRequest(this P.EntityBatchRequest? entityBatchRequest)
    {
        if (entityBatchRequest == null)
        {
            return null;
        }

        return new EntityBatchRequest()
        {
            EntityState = entityBatchRequest.EntityState,
            InstanceId = entityBatchRequest.InstanceId,
            Operations = entityBatchRequest.Operations.Select(r => r.ToOperationRequest()).ToList(),
        };
    }

    /// <summary>
    /// Converts a <see cref="P.EntityRequest" /> to a <see cref="EntityBatchRequest" />.
    /// </summary>
    /// <param name="entityRequest">The entity request to convert.</param>
    /// <param name="batchRequest">The converted request.</param>
    /// <param name="operationInfos">Additional info about each operation, required by DTS.</param>
    internal static void ToEntityBatchRequest(
        this P.EntityRequest entityRequest,
        out EntityBatchRequest batchRequest,
        out List<P.OperationInfo> operationInfos)
    {
        batchRequest = new EntityBatchRequest()
        {
            EntityState = entityRequest.EntityState,
            InstanceId = entityRequest.InstanceId,
            Operations = [], // operations are added to this collection below
        };

        operationInfos = new(entityRequest.OperationRequests.Count);

        foreach (P.HistoryEvent? op in entityRequest.OperationRequests)
        {
            if (op.EntityOperationSignaled is not null)
            {
                batchRequest.Operations.Add(new OperationRequest
                {
                    Id = Guid.Parse(op.EntityOperationSignaled.RequestId),
                    Operation = op.EntityOperationSignaled.Operation,
                    Input = op.EntityOperationSignaled.Input,
                });
                operationInfos.Add(new P.OperationInfo
                {
                    RequestId = op.EntityOperationSignaled.RequestId,
                    ResponseDestination = null, // means we don't send back a response to the caller
                });
            }
            else if (op.EntityOperationCalled is not null)
            {
                batchRequest.Operations.Add(new OperationRequest
                {
                    Id = Guid.Parse(op.EntityOperationCalled.RequestId),
                    Operation = op.EntityOperationCalled.Operation,
                    Input = op.EntityOperationCalled.Input,
                });
                operationInfos.Add(new P.OperationInfo
                {
                    RequestId = op.EntityOperationCalled.RequestId,
                    ResponseDestination = new P.OrchestrationInstance
                    {
                        InstanceId = op.EntityOperationCalled.ParentInstanceId,
                        ExecutionId = op.EntityOperationCalled.ParentExecutionId,
                    },
                });
            }
        }
    }

    /// <summary>
    /// Converts a <see cref="P.OperationRequest" /> to a <see cref="OperationRequest" />.
    /// </summary>
    /// <param name="operationRequest">The operation request to convert.</param>
    /// <returns>The converted operation request.</returns>
    [return: NotNullIfNotNull(nameof(operationRequest))]
    internal static OperationRequest? ToOperationRequest(this P.OperationRequest? operationRequest)
    {
        if (operationRequest == null)
        {
            return null;
        }

        return new OperationRequest()
        {
            Operation = operationRequest.Operation,
            Input = operationRequest.Input,
            Id = Guid.Parse(operationRequest.RequestId),
        };
    }

    /// <summary>
    /// Converts a <see cref="P.OperationResult" /> to a <see cref="OperationResult" />.
    /// </summary>
    /// <param name="operationResult">The operation result to convert.</param>
    /// <returns>The converted operation result.</returns>
    [return: NotNullIfNotNull(nameof(operationResult))]
    internal static OperationResult? ToOperationResult(this P.OperationResult? operationResult)
    {
        if (operationResult == null)
        {
            return null;
        }

        switch (operationResult.ResultTypeCase)
        {
            case P.OperationResult.ResultTypeOneofCase.Success:
                return new OperationResult()
                {
                    Result = operationResult.Success.Result,
                };

            case P.OperationResult.ResultTypeOneofCase.Failure:
                return new OperationResult()
                {
                    FailureDetails = operationResult.Failure.FailureDetails.ToCore(),
                };

            default:
                throw new NotSupportedException($"Deserialization of {operationResult.ResultTypeCase} is not supported.");
        }
    }

    /// <summary>
    /// Converts a <see cref="OperationResult" /> to <see cref="P.OperationResult" />.
    /// </summary>
    /// <param name="operationResult">The operation result to convert.</param>
    /// <returns>The converted operation result.</returns>
    [return: NotNullIfNotNull(nameof(operationResult))]
    internal static P.OperationResult? ToOperationResult(this OperationResult? operationResult)
    {
        if (operationResult == null)
        {
            return null;
        }

        if (operationResult.FailureDetails == null)
        {
            return new P.OperationResult()
            {
                Success = new P.OperationResultSuccess()
                {
                    Result = operationResult.Result,
                },
            };
        }
        else
        {
            return new P.OperationResult()
            {
                Failure = new P.OperationResultFailure()
                {
                    FailureDetails = ToProtobuf(operationResult.FailureDetails),
                },
            };
        }
    }

    /// <summary>
    /// Converts a <see cref="P.OperationAction" /> to a <see cref="OperationAction" />.
    /// </summary>
    /// <param name="operationAction">The operation action to convert.</param>
    /// <returns>The converted operation action.</returns>
    [return: NotNullIfNotNull(nameof(operationAction))]
    internal static OperationAction? ToOperationAction(this P.OperationAction? operationAction)
    {
        if (operationAction == null)
        {
            return null;
        }

        switch (operationAction.OperationActionTypeCase)
        {
            case P.OperationAction.OperationActionTypeOneofCase.SendSignal:

                return new SendSignalOperationAction()
                {
                    Name = operationAction.SendSignal.Name,
                    Input = operationAction.SendSignal.Input,
                    InstanceId = operationAction.SendSignal.InstanceId,
                    ScheduledTime = operationAction.SendSignal.ScheduledTime?.ToDateTime(),
                };

            case P.OperationAction.OperationActionTypeOneofCase.StartNewOrchestration:

                return new StartNewOrchestrationOperationAction()
                {
                    Name = operationAction.StartNewOrchestration.Name,
                    Input = operationAction.StartNewOrchestration.Input,
                    InstanceId = operationAction.StartNewOrchestration.InstanceId,
                    Version = operationAction.StartNewOrchestration.Version,
                    ScheduledStartTime = operationAction.StartNewOrchestration.ScheduledTime?.ToDateTime(),
                };
            default:
                throw new NotSupportedException($"Deserialization of {operationAction.OperationActionTypeCase} is not supported.");
        }
    }

    /// <summary>
    /// Converts a <see cref="OperationAction" /> to <see cref="P.OperationAction" />.
    /// </summary>
    /// <param name="operationAction">The operation action to convert.</param>
    /// <returns>The converted operation action.</returns>
    [return: NotNullIfNotNull(nameof(operationAction))]
    internal static P.OperationAction? ToOperationAction(this OperationAction? operationAction)
    {
        if (operationAction == null)
        {
            return null;
        }

        var action = new P.OperationAction();

        switch (operationAction)
        {
            case SendSignalOperationAction sendSignalAction:

                action.SendSignal = new P.SendSignalAction()
                {
                    Name = sendSignalAction.Name,
                    Input = sendSignalAction.Input,
                    InstanceId = sendSignalAction.InstanceId,
                    ScheduledTime = sendSignalAction.ScheduledTime?.ToTimestamp(),
                };
                break;

            case StartNewOrchestrationOperationAction startNewOrchestrationAction:

                action.StartNewOrchestration = new P.StartNewOrchestrationAction()
                {
                    Name = startNewOrchestrationAction.Name,
                    Input = startNewOrchestrationAction.Input,
                    Version = startNewOrchestrationAction.Version,
                    InstanceId = startNewOrchestrationAction.InstanceId,
                    ScheduledTime = startNewOrchestrationAction.ScheduledStartTime?.ToTimestamp(),
                };
                break;
        }

        return action;
    }

    /// <summary>
    /// Converts a <see cref="P.EntityBatchResult" /> to a <see cref="EntityBatchResult" />.
    /// </summary>
    /// <param name="entityBatchResult">The operation result to convert.</param>
    /// <returns>The converted operation result.</returns>
    [return: NotNullIfNotNull(nameof(entityBatchResult))]
    internal static EntityBatchResult? ToEntityBatchResult(this P.EntityBatchResult? entityBatchResult)
    {
        if (entityBatchResult == null)
        {
            return null;
        }

        return new EntityBatchResult()
        {
            Actions = entityBatchResult.Actions.Select(operationAction => operationAction!.ToOperationAction()).ToList(),
            EntityState = entityBatchResult.EntityState,
            Results = entityBatchResult.Results.Select(operationResult => operationResult!.ToOperationResult()).ToList(),
            FailureDetails = entityBatchResult.FailureDetails.ToCore(),
        };
    }

    /// <summary>
    /// Converts a <see cref="EntityBatchResult" /> to <see cref="P.EntityBatchResult" />.
    /// </summary>
    /// <param name="entityBatchResult">The operation result to convert.</param>
    /// <param name="completionToken">The completion token, or null for the older protocol.</param>
    /// <param name="operationInfos">Additional information about each operation, required by DTS.</param>
    /// <returns>The converted operation result.</returns>
    [return: NotNullIfNotNull(nameof(entityBatchResult))]
    internal static P.EntityBatchResult? ToEntityBatchResult(
        this EntityBatchResult? entityBatchResult,
        string? completionToken = null,
        IEnumerable<P.OperationInfo>? operationInfos = null)
    {
        if (entityBatchResult == null)
        {
            return null;
        }

        return new P.EntityBatchResult()
        {
            EntityState = entityBatchResult.EntityState,
            FailureDetails = entityBatchResult.FailureDetails.ToProtobuf(),
            Actions = { entityBatchResult.Actions?.Select(a => a.ToOperationAction()) ?? [] },
            Results = { entityBatchResult.Results?.Select(a => a.ToOperationResult()) ?? [] },
            CompletionToken = completionToken ?? string.Empty,
            OperationInfos = { operationInfos ?? [] },
        };
    }

    /// <summary>
    /// Converts the gRPC representation of orchestrator entity parameters to the DT.Core representation.
    /// </summary>
    /// <param name="parameters">The DT.Core representation.</param>
    /// <returns>The gRPC representation.</returns>
    [return: NotNullIfNotNull(nameof(parameters))]
    internal static TaskOrchestrationEntityParameters? ToCore(this P.OrchestratorEntityParameters? parameters)
    {
        if (parameters == null)
        {
            return null;
        }

        return new TaskOrchestrationEntityParameters()
        {
            EntityMessageReorderWindow = parameters.EntityMessageReorderWindow.ToTimeSpan(),
        };
    }

    /// <summary>
    /// Gets the approximate byte count for a <see cref="P.TaskFailureDetails" />.
    /// </summary>
    /// <param name="failureDetails">The failure details.</param>
    /// <returns>The approximate byte count.</returns>
    internal static int GetApproximateByteCount(this P.TaskFailureDetails failureDetails)
    {
        // Protobuf strings are always UTF-8: https://developers.google.com/protocol-buffers/docs/proto3#scalar
        Encoding encoding = Encoding.UTF8;

        int byteCount = 0;
        if (failureDetails.ErrorType != null)
        {
            byteCount += encoding.GetByteCount(failureDetails.ErrorType);
        }

        if (failureDetails.ErrorMessage != null)
        {
            byteCount += encoding.GetByteCount(failureDetails.ErrorMessage);
        }

        if (failureDetails.StackTrace != null)
        {
            byteCount += encoding.GetByteCount(failureDetails.StackTrace);
        }

        if (failureDetails.InnerFailure != null)
        {
            byteCount += failureDetails.InnerFailure.GetApproximateByteCount();
        }

        return byteCount;
    }

    /// <summary>
    /// Decode a protobuf message from a base64 string.
    /// </summary>
    /// <typeparam name="T">The type to decode to.</typeparam>
    /// <param name="parser">The message parser.</param>
    /// <param name="encodedMessage">The base64 encoded message.</param>
    /// <returns>The decoded message.</returns>
    /// <exception cref="ArgumentException">If decoding fails.</exception>
    internal static T Base64Decode<T>(this MessageParser parser, string encodedMessage) where T : IMessage
    {
        // Decode the base64 in a way that doesn't allocate a byte[] on each request
        int encodedByteCount = Encoding.UTF8.GetByteCount(encodedMessage);
        byte[] buffer = ArrayPool<byte>.Shared.Rent(encodedByteCount);
        try
        {
            // The Base64 APIs require first converting the string into UTF-8 bytes. We then
            // do an in-place conversion from base64 UTF-8 bytes to protobuf bytes so that
            // we can finally decode the protobuf request.
            Encoding.UTF8.GetBytes(encodedMessage, 0, encodedMessage.Length, buffer, 0);
            OperationStatus status = Base64.DecodeFromUtf8InPlace(
                buffer.AsSpan(0, encodedByteCount),
                out int bytesWritten);
            if (status != OperationStatus.Done)
            {
                throw new ArgumentException(
                    $"Failed to base64-decode the '{typeof(T).Name}' payload: {status}", nameof(encodedMessage));
            }

            return (T)parser.ParseFrom(buffer, 0, bytesWritten);
        }
        finally
        {
            ArrayPool<byte>.Shared.Return(buffer);
        }
    }

    /// <summary>
    /// Converts a grpc <see cref="P.TaskFailureDetails" /> to a <see cref="FailureDetails" />.
    /// </summary>
    /// <param name="failureDetails">The failure details to convert.</param>
    /// <returns>The converted failure details.</returns>
    internal static FailureDetails? ToCore(this P.TaskFailureDetails? failureDetails)
    {
        if (failureDetails == null)
        {
            return null;
        }

        return new FailureDetails(
            failureDetails.ErrorType,
            failureDetails.ErrorMessage,
            failureDetails.StackTrace,
            failureDetails.InnerFailure.ToCore(),
            failureDetails.IsNonRetriable);
    }

    /// <summary>
    /// Converts a <see cref="Google.Protobuf.WellKnownTypes.Value"/> instance to a corresponding C# object.
    /// </summary>
    /// <param name="value">The Protobuf Value to convert.</param>
    /// <returns>The corresponding C# object.</returns>
    /// <exception cref="NotSupportedException">
    /// Thrown when the Protobuf Value.KindCase is not one of the supported types.
    /// </exception>
    internal static object? ConvertValueToObject(Google.Protobuf.WellKnownTypes.Value value)
    {
        switch (value.KindCase)
        {
            case Google.Protobuf.WellKnownTypes.Value.KindOneofCase.NullValue:
                return null;
            case Google.Protobuf.WellKnownTypes.Value.KindOneofCase.NumberValue:
                return value.NumberValue;
            case Google.Protobuf.WellKnownTypes.Value.KindOneofCase.StringValue:
                return value.StringValue;
            case Google.Protobuf.WellKnownTypes.Value.KindOneofCase.BoolValue:
                return value.BoolValue;
            case Google.Protobuf.WellKnownTypes.Value.KindOneofCase.StructValue:
                return value.StructValue.Fields.ToDictionary(
                    pair => pair.Key,
                    pair => ConvertValueToObject(pair.Value));
            case Google.Protobuf.WellKnownTypes.Value.KindOneofCase.ListValue:
                return value.ListValue.Values.Select(ConvertValueToObject).ToList();
            default:
                throw new NotSupportedException($"Unsupported Value kind: {value.KindCase}");
        }
    }

    /// <summary>
    /// Converts a <see cref="FailureDetails" /> to a grpc <see cref="P.TaskFailureDetails" />.
    /// </summary>
    /// <param name="failureDetails">The failure details to convert.</param>
    /// <returns>The converted failure details.</returns>
    static P.TaskFailureDetails? ToProtobuf(this FailureDetails? failureDetails)
    {
        if (failureDetails == null)
        {
            return null;
        }

        return new P.TaskFailureDetails
        {
            ErrorType = failureDetails.ErrorType ?? "(unknown)",
            ErrorMessage = failureDetails.ErrorMessage ?? "(unknown)",
            StackTrace = failureDetails.StackTrace,
            IsNonRetriable = failureDetails.IsNonRetriable,
            InnerFailure = failureDetails.InnerFailure.ToProtobuf(),
        };
    }

    static P.OrchestrationStatus ToProtobuf(this OrchestrationStatus status)
    {
        return (P.OrchestrationStatus)status;
    }

    static P.OrchestrationInstance ToProtobuf(this OrchestrationInstance instance)
    {
        return new P.OrchestrationInstance
        {
            InstanceId = instance.InstanceId,
            ExecutionId = instance.ExecutionId,
        };
    }

    /// <summary>
    /// Tracks state required for converting orchestration histories containing entity-related events.
    /// </summary>
    internal class EntityConversionState
    {
        readonly bool insertMissingEntityUnlocks;

        OrchestrationInstance? instance;
        HashSet<string>? entityRequestIds;
        Dictionary<string, string>? unlockObligations;

        /// <summary>
        /// Initializes a new instance of the <see cref="EntityConversionState"/> class.
        /// </summary>
        /// <param name="insertMissingEntityUnlocks">Whether to insert missing unlock events in to the history
        /// when the orchestration completes.</param>
        public EntityConversionState(bool insertMissingEntityUnlocks)
        {
            this.ConvertFromProto = (P.HistoryEvent e) => ProtoUtils.ConvertHistoryEvent(e, this);
            this.insertMissingEntityUnlocks = insertMissingEntityUnlocks;
        }

        /// <summary>
        /// Gets a function that converts a history event in protobuf format to a core history event.
        /// </summary>
        public Func<P.HistoryEvent, HistoryEvent> ConvertFromProto { get; }

        /// <summary>
        /// Gets the orchestration instance of this history.
        /// </summary>
        public OrchestrationInstance? CurrentInstance => this.instance;

        /// <summary>
        /// Gets the set of guids that have been used as entity request ids in this history.
        /// </summary>
        public HashSet<string> EntityRequestIds => this.entityRequestIds ??= new();

        /// <summary>
        /// Records the orchestration instance, which may be needed for some conversions.
        /// </summary>
        /// <param name="instance">The orchestration instance.</param>
        public void SetOrchestrationInstance(OrchestrationInstance instance)
        {
            this.instance = instance;
        }

        /// <summary>
        /// Adds unlock obligations for all entities that are being locked by this request.
        /// </summary>
        /// <param name="request">The lock request.</param>
        public void AddUnlockObligations(P.EntityLockRequestedEvent request)
        {
            if (!this.insertMissingEntityUnlocks)
            {
                return;
            }

            this.unlockObligations ??= new();

            foreach (string target in request.LockSet)
            {
                this.unlockObligations[target] = request.CriticalSectionId;
            }
        }

        /// <summary>
        /// Removes an unlock obligation.
        /// </summary>
        /// <param name="target">The target entity.</param>
        public void RemoveUnlockObligation(string target)
        {
            if (!this.insertMissingEntityUnlocks)
            {
                return;
            }

            this.unlockObligations?.Remove(target);
        }

        /// <summary>
        /// Returns the remaining unlock obligations, and clears the list.
        /// </summary>
        /// <returns>The unlock obligations.</returns>
        public IEnumerable<(string Target, string CriticalSectionId)> ResetObligations()
        {
            if (!this.insertMissingEntityUnlocks)
            {
                yield break;
            }

            if (this.unlockObligations is not null)
            {
                foreach (var kvp in this.unlockObligations)
                {
                    yield return (kvp.Key, kvp.Value);
                }

                this.unlockObligations = null;
            }
        }
    }
}
>>>>>>> 6a7880dc
<|MERGE_RESOLUTION|>--- conflicted
+++ resolved
@@ -1,2159 +1,1106 @@
-<<<<<<< HEAD
-﻿// Copyright (c) Microsoft Corporation.
-// Licensed under the MIT License.
-
-using System.Buffers;
-using System.Buffers.Text;
-using System.Diagnostics.CodeAnalysis;
-using System.Runtime.CompilerServices;
-using System.Text;
-using DurableTask.Core;
-using DurableTask.Core.Command;
-using DurableTask.Core.Entities;
-using DurableTask.Core.Entities.OperationFormat;
-using DurableTask.Core.History;
-using DurableTask.Core.Tracing;
-using Google.Protobuf;
-using Google.Protobuf.WellKnownTypes;
-using DTCore = DurableTask.Core;
-using P = Microsoft.DurableTask.Protobuf;
-
-namespace Microsoft.DurableTask;
-
-/// <summary>
-/// Protobuf utilities and helpers.
-/// </summary>
-static class ProtoUtils
-{
-    /// <summary>
-    /// Converts a history event from <see cref="P.HistoryEvent" /> to <see cref="HistoryEvent" />.
-    /// </summary>
-    /// <param name="proto">The proto history event to converter.</param>
-    /// <returns>The converted history event.</returns>
-    /// <exception cref="NotSupportedException">When the provided history event type is not supported.</exception>
-    internal static HistoryEvent ConvertHistoryEvent(P.HistoryEvent proto)
-    {
-        return ConvertHistoryEvent(proto, conversionState: null);
-    }
-
-    /// <summary>
-    /// Converts a history event from <see cref="P.HistoryEvent" /> to <see cref="HistoryEvent"/>, and performs
-    /// stateful conversions of entity-related events.
-    /// </summary>
-    /// <param name="proto">The proto history event to converter.</param>
-    /// <param name="conversionState">State needed for converting entity-related history entries and actions.</param>
-    /// <returns>The converted history event.</returns>
-    /// <exception cref="NotSupportedException">When the provided history event type is not supported.</exception>
-    internal static HistoryEvent ConvertHistoryEvent(P.HistoryEvent proto, EntityConversionState? conversionState)
-    {
-        Check.NotNull(proto);
-        HistoryEvent historyEvent;
-        switch (proto.EventTypeCase)
-        {
-            case P.HistoryEvent.EventTypeOneofCase.ContinueAsNew:
-                historyEvent = new ContinueAsNewEvent(proto.EventId, proto.ContinueAsNew.Input);
-                break;
-            case P.HistoryEvent.EventTypeOneofCase.ExecutionStarted:
-                OrchestrationInstance instance = proto.ExecutionStarted.OrchestrationInstance.ToCore();
-                conversionState?.SetOrchestrationInstance(instance);
-                historyEvent = new ExecutionStartedEvent(proto.EventId, proto.ExecutionStarted.Input)
-                {
-                    Name = proto.ExecutionStarted.Name,
-                    Version = proto.ExecutionStarted.Version,
-                    OrchestrationInstance = instance,
-                    ParentInstance = proto.ExecutionStarted.ParentInstance == null ? null : new ParentInstance
-                    {
-                        Name = proto.ExecutionStarted.ParentInstance.Name,
-                        Version = proto.ExecutionStarted.ParentInstance.Version,
-                        OrchestrationInstance = proto.ExecutionStarted.ParentInstance.OrchestrationInstance.ToCore(),
-                        TaskScheduleId = proto.ExecutionStarted.ParentInstance.TaskScheduledId,
-                    },
-                    ScheduledStartTime = proto.ExecutionStarted.ScheduledStartTimestamp?.ToDateTime(),
-                };
-                break;
-            case P.HistoryEvent.EventTypeOneofCase.ExecutionCompleted:
-                historyEvent = new ExecutionCompletedEvent(
-                    proto.EventId,
-                    proto.ExecutionCompleted.Result,
-                    proto.ExecutionCompleted.OrchestrationStatus.ToCore());
-                break;
-            case P.HistoryEvent.EventTypeOneofCase.ExecutionTerminated:
-                historyEvent = new ExecutionTerminatedEvent(proto.EventId, proto.ExecutionTerminated.Input);
-                break;
-            case P.HistoryEvent.EventTypeOneofCase.ExecutionSuspended:
-                historyEvent = new ExecutionSuspendedEvent(proto.EventId, proto.ExecutionSuspended.Input);
-                break;
-            case P.HistoryEvent.EventTypeOneofCase.ExecutionResumed:
-                historyEvent = new ExecutionResumedEvent(proto.EventId, proto.ExecutionResumed.Input);
-                break;
-            case P.HistoryEvent.EventTypeOneofCase.TaskScheduled:
-                historyEvent = new TaskScheduledEvent(
-                    proto.EventId,
-                    proto.TaskScheduled.Name,
-                    proto.TaskScheduled.Version,
-                    proto.TaskScheduled.Input);
-                break;
-            case P.HistoryEvent.EventTypeOneofCase.TaskCompleted:
-                historyEvent = new TaskCompletedEvent(
-                    proto.EventId,
-                    proto.TaskCompleted.TaskScheduledId,
-                    proto.TaskCompleted.Result);
-                break;
-            case P.HistoryEvent.EventTypeOneofCase.TaskFailed:
-                historyEvent = new TaskFailedEvent(
-                    proto.EventId,
-                    proto.TaskFailed.TaskScheduledId,
-                    reason: null,  /* not supported */
-                    details: null, /* not supported */
-                    proto.TaskFailed.FailureDetails.ToCore());
-                break;
-            case P.HistoryEvent.EventTypeOneofCase.SubOrchestrationInstanceCreated:
-                historyEvent = new SubOrchestrationInstanceCreatedEvent(proto.EventId)
-                {
-                    Input = proto.SubOrchestrationInstanceCreated.Input,
-                    InstanceId = proto.SubOrchestrationInstanceCreated.InstanceId,
-                    Name = proto.SubOrchestrationInstanceCreated.Name,
-                    Version = proto.SubOrchestrationInstanceCreated.Version,
-                };
-                break;
-            case P.HistoryEvent.EventTypeOneofCase.SubOrchestrationInstanceCompleted:
-                historyEvent = new SubOrchestrationInstanceCompletedEvent(
-                    proto.EventId,
-                    proto.SubOrchestrationInstanceCompleted.TaskScheduledId,
-                    proto.SubOrchestrationInstanceCompleted.Result);
-                break;
-            case P.HistoryEvent.EventTypeOneofCase.SubOrchestrationInstanceFailed:
-                historyEvent = new SubOrchestrationInstanceFailedEvent(
-                    proto.EventId,
-                    proto.SubOrchestrationInstanceFailed.TaskScheduledId,
-                    reason: null /* not supported */,
-                    details: null /* not supported */,
-                    proto.SubOrchestrationInstanceFailed.FailureDetails.ToCore());
-                break;
-            case P.HistoryEvent.EventTypeOneofCase.TimerCreated:
-                historyEvent = new TimerCreatedEvent(
-                    proto.EventId,
-                    proto.TimerCreated.FireAt.ToDateTime());
-                break;
-            case P.HistoryEvent.EventTypeOneofCase.TimerFired:
-                historyEvent = new TimerFiredEvent(
-                    eventId: -1,
-                    proto.TimerFired.FireAt.ToDateTime())
-                {
-                    TimerId = proto.TimerFired.TimerId,
-                };
-                break;
-            case P.HistoryEvent.EventTypeOneofCase.OrchestratorStarted:
-                historyEvent = new OrchestratorStartedEvent(proto.EventId);
-                break;
-            case P.HistoryEvent.EventTypeOneofCase.OrchestratorCompleted:
-                historyEvent = new OrchestratorCompletedEvent(proto.EventId);
-                break;
-            case P.HistoryEvent.EventTypeOneofCase.EventSent:
-                historyEvent = new EventSentEvent(proto.EventId)
-                {
-                    InstanceId = proto.EventSent.InstanceId,
-                    Name = proto.EventSent.Name,
-                    Input = proto.EventSent.Input,
-                };
-                break;
-            case P.HistoryEvent.EventTypeOneofCase.EventRaised:
-                historyEvent = new EventRaisedEvent(proto.EventId, proto.EventRaised.Input)
-                {
-                    Name = proto.EventRaised.Name,
-                };
-                break;
-            case P.HistoryEvent.EventTypeOneofCase.EntityOperationCalled:
-                historyEvent = EntityConversions.EncodeOperationCalled(proto, conversionState!.CurrentInstance);
-                conversionState?.EntityRequestIds.Add(proto.EntityOperationCalled.RequestId);
-                break;
-            case P.HistoryEvent.EventTypeOneofCase.EntityOperationSignaled:
-                historyEvent = EntityConversions.EncodeOperationSignaled(proto);
-                conversionState?.EntityRequestIds.Add(proto.EntityOperationSignaled.RequestId);
-                break;
-            case P.HistoryEvent.EventTypeOneofCase.EntityLockRequested:
-                historyEvent = EntityConversions.EncodeLockRequested(proto, conversionState!.CurrentInstance);
-                conversionState?.AddUnlockObligations(proto.EntityLockRequested);
-                break;
-            case P.HistoryEvent.EventTypeOneofCase.EntityUnlockSent:
-                historyEvent = EntityConversions.EncodeUnlockSent(proto, conversionState!.CurrentInstance);
-                conversionState?.RemoveUnlockObligation(proto.EntityUnlockSent.TargetInstanceId);
-                break;
-            case P.HistoryEvent.EventTypeOneofCase.EntityLockGranted:
-                historyEvent = EntityConversions.EncodeLockGranted(proto);
-                break;
-            case P.HistoryEvent.EventTypeOneofCase.EntityOperationCompleted:
-                historyEvent = EntityConversions.EncodeOperationCompleted(proto);
-                break;
-            case P.HistoryEvent.EventTypeOneofCase.EntityOperationFailed:
-                historyEvent = EntityConversions.EncodeOperationFailed(proto);
-                break;
-            case P.HistoryEvent.EventTypeOneofCase.GenericEvent:
-                historyEvent = new GenericEvent(proto.EventId, proto.GenericEvent.Data);
-                break;
-            case P.HistoryEvent.EventTypeOneofCase.HistoryState:
-                historyEvent = new HistoryStateEvent(
-                    proto.EventId,
-                    new OrchestrationState
-                    {
-                        OrchestrationInstance = new OrchestrationInstance
-                        {
-                            InstanceId = proto.HistoryState.OrchestrationState.InstanceId,
-                        },
-                        Name = proto.HistoryState.OrchestrationState.Name,
-                        Version = proto.HistoryState.OrchestrationState.Version,
-                        ScheduledStartTime = proto.HistoryState.OrchestrationState.ScheduledStartTimestamp.ToDateTime(),
-                        CreatedTime = proto.HistoryState.OrchestrationState.CreatedTimestamp.ToDateTime(),
-                        LastUpdatedTime = proto.HistoryState.OrchestrationState.LastUpdatedTimestamp.ToDateTime(),
-                        Input = proto.HistoryState.OrchestrationState.Input,
-                        Output = proto.HistoryState.OrchestrationState.Output,
-                        Status = proto.HistoryState.OrchestrationState.CustomStatus,
-                    });
-                break;
-            default:
-                throw new NotSupportedException($"Deserialization of {proto.EventTypeCase} is not supported.");
-        }
-
-        historyEvent.Timestamp = proto.Timestamp.ToDateTime();
-        return historyEvent;
-    }
-
-    /// <summary>
-    /// Converts a <see cref="DateTime" /> to a gRPC <see cref="Timestamp" />.
-    /// </summary>
-    /// <param name="dateTime">The date-time to convert.</param>
-    /// <returns>The gRPC timestamp.</returns>
-    internal static Timestamp ToTimestamp(this DateTime dateTime)
-    {
-        // The protobuf libraries require timestamps to be in UTC
-        if (dateTime.Kind == DateTimeKind.Unspecified)
-        {
-            dateTime = DateTime.SpecifyKind(dateTime, DateTimeKind.Utc);
-        }
-        else if (dateTime.Kind == DateTimeKind.Local)
-        {
-            dateTime = dateTime.ToUniversalTime();
-        }
-
-        return Timestamp.FromDateTime(dateTime);
-    }
-
-    /// <summary>
-    /// Converts a <see cref="DateTime" /> to a gRPC <see cref="Timestamp" />.
-    /// </summary>
-    /// <param name="dateTime">The date-time to convert.</param>
-    /// <returns>The gRPC timestamp.</returns>
-    internal static Timestamp? ToTimestamp(this DateTime? dateTime)
-        => dateTime.HasValue ? dateTime.Value.ToTimestamp() : null;
-
-    /// <summary>
-    /// Converts a <see cref="DateTimeOffset" /> to a gRPC <see cref="Timestamp" />.
-    /// </summary>
-    /// <param name="dateTime">The date-time to convert.</param>
-    /// <returns>The gRPC timestamp.</returns>
-    internal static Timestamp ToTimestamp(this DateTimeOffset dateTime) => Timestamp.FromDateTimeOffset(dateTime);
-
-    /// <summary>
-    /// Converts a <see cref="DateTimeOffset" /> to a gRPC <see cref="Timestamp" />.
-    /// </summary>
-    /// <param name="dateTime">The date-time to convert.</param>
-    /// <returns>The gRPC timestamp.</returns>
-    internal static Timestamp? ToTimestamp(this DateTimeOffset? dateTime)
-        => dateTime.HasValue ? dateTime.Value.ToTimestamp() : null;
-
-    /// <summary>
-    /// Constructs a <see cref="P.OrchestratorResponse" />.
-    /// </summary>
-    /// <param name="instanceId">The orchestrator instance ID.</param>
-    /// <param name="customStatus">The orchestrator customer status or <c>null</c> if no custom status.</param>
-    /// <param name="actions">The orchestrator actions.</param>
-    /// <param name="completionToken">
-    /// The completion token for the work item. It must be the exact same <see cref="P.WorkItem.CompletionToken" />
-    /// value that was provided by the corresponding <see cref="P.WorkItem"/> that triggered the orchestrator execution.
-    /// </param>
-    /// <param name="entityConversionState">The entity conversion state, or null if no conversion is required.</param>
-    /// <returns>The orchestrator response.</returns>
-    /// <exception cref="NotSupportedException">When an orchestrator action is unknown.</exception>
-    internal static P.OrchestratorResponse ConstructOrchestratorResponse(
-        string instanceId,
-        string? customStatus,
-        IEnumerable<OrchestratorAction> actions,
-        string completionToken,
-        EntityConversionState? entityConversionState)
-    {
-        Check.NotNull(actions);
-        var response = new P.OrchestratorResponse
-        {
-            InstanceId = instanceId,
-            CustomStatus = customStatus,
-            CompletionToken = completionToken,
-        };
-
-        foreach (OrchestratorAction action in actions)
-        {
-            var protoAction = new P.OrchestratorAction { Id = action.Id };
-
-            switch (action.OrchestratorActionType)
-            {
-                case OrchestratorActionType.ScheduleOrchestrator:
-                    var scheduleTaskAction = (ScheduleTaskOrchestratorAction)action;
-                    protoAction.ScheduleTask = new P.ScheduleTaskAction
-                    {
-                        Name = scheduleTaskAction.Name,
-                        Version = scheduleTaskAction.Version,
-                        Input = scheduleTaskAction.Input,
-                    };
-                    break;
-                case OrchestratorActionType.CreateSubOrchestration:
-                    var subOrchestrationAction = (CreateSubOrchestrationAction)action;
-                    protoAction.CreateSubOrchestration = new P.CreateSubOrchestrationAction
-                    {
-                        Input = subOrchestrationAction.Input,
-                        InstanceId = subOrchestrationAction.InstanceId,
-                        Name = subOrchestrationAction.Name,
-                        Version = subOrchestrationAction.Version,
-                    };
-                    break;
-                case OrchestratorActionType.CreateTimer:
-                    var createTimerAction = (CreateTimerOrchestratorAction)action;
-                    protoAction.CreateTimer = new P.CreateTimerAction
-                    {
-                        FireAt = createTimerAction.FireAt.ToTimestamp(),
-                    };
-                    break;
-                case OrchestratorActionType.SendEvent:
-                    var sendEventAction = (SendEventOrchestratorAction)action;
-                    if (sendEventAction.Instance == null)
-                    {
-                        throw new ArgumentException(
-                            $"{nameof(SendEventOrchestratorAction)} cannot have a null Instance property!");
-                    }
-
-                    if (entityConversionState is not null
-                        && DTCore.Common.Entities.IsEntityInstance(sendEventAction.Instance.InstanceId)
-                        && sendEventAction.EventName is not null
-                        && sendEventAction.EventData is not null)
-                    {
-                        P.SendEntityMessageAction sendAction = new P.SendEntityMessageAction();
-                        protoAction.SendEntityMessage = sendAction;
-
-                        EntityConversions.DecodeEntityMessageAction(
-                            sendEventAction.EventName,
-                            sendEventAction.EventData,
-                            sendEventAction.Instance.InstanceId,
-                            sendAction,
-                            out string requestId);
-
-                        entityConversionState.EntityRequestIds.Add(requestId);
-
-                        switch (sendAction.EntityMessageTypeCase)
-                        {
-                            case P.SendEntityMessageAction.EntityMessageTypeOneofCase.EntityLockRequested:
-                                entityConversionState.AddUnlockObligations(sendAction.EntityLockRequested);
-                                break;
-                            case P.SendEntityMessageAction.EntityMessageTypeOneofCase.EntityUnlockSent:
-                                entityConversionState.RemoveUnlockObligation(sendAction.EntityUnlockSent.TargetInstanceId);
-                                break;
-                            default:
-                                break;
-                        }
-                    }
-                    else
-                    {
-                        protoAction.SendEvent = new P.SendEventAction
-                        {
-                            Instance = sendEventAction.Instance.ToProtobuf(),
-                            Name = sendEventAction.EventName,
-                            Data = sendEventAction.EventData,
-                        };
-                    }
-
-                    break;
-                case OrchestratorActionType.OrchestrationComplete:
-
-                    if (entityConversionState is not null)
-                    {
-                        // as a precaution, unlock any entities that were not unlocked for some reason, before
-                        // completing the orchestration.
-                        foreach ((string target, string criticalSectionId) in entityConversionState.ResetObligations())
-                        {
-                            response.Actions.Add(new P.OrchestratorAction
-                            {
-                                Id = action.Id,
-                                SendEntityMessage = new P.SendEntityMessageAction
-                                {
-                                    EntityUnlockSent = new P.EntityUnlockSentEvent
-                                    {
-                                        CriticalSectionId = criticalSectionId,
-                                        TargetInstanceId = target,
-                                        ParentInstanceId = entityConversionState.CurrentInstance?.InstanceId,
-                                    },
-                                },
-                            });
-                        }
-                    }
-
-                    var completeAction = (OrchestrationCompleteOrchestratorAction)action;
-                    protoAction.CompleteOrchestration = new P.CompleteOrchestrationAction
-                    {
-                        CarryoverEvents =
-                        {
-                            // TODO
-                        },
-                        Details = completeAction.Details,
-                        NewVersion = completeAction.NewVersion,
-                        OrchestrationStatus = completeAction.OrchestrationStatus.ToProtobuf(),
-                        Result = completeAction.Result,
-                    };
-
-                    if (completeAction.OrchestrationStatus == OrchestrationStatus.Failed)
-                    {
-                        protoAction.CompleteOrchestration.FailureDetails = completeAction.FailureDetails.ToProtobuf();
-                    }
-
-                    break;
-                default:
-                    throw new NotSupportedException($"Unknown orchestrator action: {action.OrchestratorActionType}");
-            }
-
-            response.Actions.Add(protoAction);
-        }
-
-        return response;
-    }
-
-    /// <summary>
-    /// Converts a <see cref="P.OrchestrationStatus" /> to a <see cref="OrchestrationStatus" />.
-    /// </summary>
-    /// <param name="status">The status to convert.</param>
-    /// <returns>The converted status.</returns>
-    internal static OrchestrationStatus ToCore(this P.OrchestrationStatus status)
-    {
-        return (OrchestrationStatus)status;
-    }
-
-    /// <summary>
-    /// Converts a <see cref="P.OrchestrationStatus" /> to a <see cref="OrchestrationStatus" />.
-    /// </summary>
-    /// <param name="status">The status to convert.</param>
-    /// <returns>The converted status.</returns>
-    [return: NotNullIfNotNull(nameof(status))]
-    internal static OrchestrationInstance? ToCore(this P.OrchestrationInstance? status)
-    {
-        if (status == null)
-        {
-            return null;
-        }
-
-        return new OrchestrationInstance
-        {
-            InstanceId = status.InstanceId,
-            ExecutionId = status.ExecutionId,
-        };
-    }
-
-    /// <summary>
-    /// Converts a <see cref="P.TaskFailureDetails" /> to a <see cref="TaskFailureDetails" />.
-    /// </summary>
-    /// <param name="failureDetails">The failure details to convert.</param>
-    /// <returns>The converted failure details.</returns>
-    [return: NotNullIfNotNull(nameof(failureDetails))]
-    internal static TaskFailureDetails? ToTaskFailureDetails(this P.TaskFailureDetails? failureDetails)
-    {
-        if (failureDetails == null)
-        {
-            return null;
-        }
-
-        return new TaskFailureDetails(
-            failureDetails.ErrorType,
-            failureDetails.ErrorMessage,
-            failureDetails.StackTrace,
-            failureDetails.InnerFailure.ToTaskFailureDetails());
-    }
-
-    /// <summary>
-    /// Converts a <see cref="Exception" /> to <see cref="P.TaskFailureDetails" />.
-    /// </summary>
-    /// <param name="e">The exception to convert.</param>
-    /// <returns>The task failure details.</returns>
-    [return: NotNullIfNotNull(nameof(e))]
-    internal static P.TaskFailureDetails? ToTaskFailureDetails(this Exception? e)
-    {
-        if (e == null)
-        {
-            return null;
-        }
-
-        return new P.TaskFailureDetails
-        {
-            ErrorType = e.GetType().FullName,
-            ErrorMessage = e.Message,
-            StackTrace = e.StackTrace,
-            InnerFailure = e.InnerException.ToTaskFailureDetails(),
-        };
-    }
-
-    /// <summary>
-    /// Converts a <see cref="P.EntityBatchRequest" /> to a <see cref="EntityBatchRequest" />.
-    /// </summary>
-    /// <param name="entityBatchRequest">The entity batch request to convert.</param>
-    /// <returns>The converted entity batch request.</returns>
-    [return: NotNullIfNotNull(nameof(entityBatchRequest))]
-    internal static EntityBatchRequest? ToEntityBatchRequest(this P.EntityBatchRequest? entityBatchRequest)
-    {
-        if (entityBatchRequest == null)
-        {
-            return null;
-        }
-
-        return new EntityBatchRequest()
-        {
-            EntityState = entityBatchRequest.EntityState,
-            InstanceId = entityBatchRequest.InstanceId,
-            Operations = entityBatchRequest.Operations.Select(r => r.ToOperationRequest()).ToList(),
-        };
-    }
-
-    /// <summary>
-    /// Converts a <see cref="P.EntityRequest" /> to a <see cref="EntityBatchRequest" />.
-    /// </summary>
-    /// <param name="entityRequest">The entity request to convert.</param>
-    /// <param name="batchRequest">The converted request.</param>
-    /// <param name="operationInfos">Additional info about each operation, required by DTS.</param>
-    internal static void ToEntityBatchRequest(
-        this P.EntityRequest entityRequest,
-        out EntityBatchRequest batchRequest,
-        out List<P.OperationInfo> operationInfos)
-    {
-        batchRequest = new EntityBatchRequest()
-        {
-            EntityState = entityRequest.EntityState,
-            InstanceId = entityRequest.InstanceId,
-            Operations = [], // operations are added to this collection below
-        };
-
-        operationInfos = new(entityRequest.OperationRequests.Count);
-
-        foreach (P.HistoryEvent? op in entityRequest.OperationRequests)
-        {
-            if (op.EntityOperationSignaled is not null)
-            {
-                batchRequest.Operations.Add(new OperationRequest
-                {
-                    Id = Guid.Parse(op.EntityOperationSignaled.RequestId),
-                    Operation = op.EntityOperationSignaled.Operation,
-                    Input = op.EntityOperationSignaled.Input,
-                });
-                operationInfos.Add(new P.OperationInfo
-                {
-                    RequestId = op.EntityOperationSignaled.RequestId,
-                    ResponseDestination = null, // means we don't send back a response to the caller
-                });
-            }
-            else if (op.EntityOperationCalled is not null)
-            {
-                batchRequest.Operations.Add(new OperationRequest
-                {
-                    Id = Guid.Parse(op.EntityOperationCalled.RequestId),
-                    Operation = op.EntityOperationCalled.Operation,
-                    Input = op.EntityOperationCalled.Input,
-                });
-                operationInfos.Add(new P.OperationInfo
-                {
-                    RequestId = op.EntityOperationCalled.RequestId,
-                    ResponseDestination = new P.OrchestrationInstance
-                    {
-                        InstanceId = op.EntityOperationCalled.ParentInstanceId,
-                        ExecutionId = op.EntityOperationCalled.ParentExecutionId,
-                    },
-                });
-            }
-        }
-    }
-
-    /// <summary>
-    /// Converts a <see cref="P.OperationRequest" /> to a <see cref="OperationRequest" />.
-    /// </summary>
-    /// <param name="operationRequest">The operation request to convert.</param>
-    /// <returns>The converted operation request.</returns>
-    [return: NotNullIfNotNull(nameof(operationRequest))]
-    internal static OperationRequest? ToOperationRequest(this P.OperationRequest? operationRequest)
-    {
-        if (operationRequest == null)
-        {
-            return null;
-        }
-
-        return new OperationRequest()
-        {
-            Operation = operationRequest.Operation,
-            Input = operationRequest.Input,
-            Id = Guid.Parse(operationRequest.RequestId),
-            TraceContext = operationRequest.TraceContext != null ?
-            new DistributedTraceContext(
-                operationRequest.TraceContext.TraceParent,
-                operationRequest.TraceContext.TraceState) : null,
-        };
-    }
-
-    /// <summary>
-    /// Converts a <see cref="P.OperationResult" /> to a <see cref="OperationResult" />.
-    /// </summary>
-    /// <param name="operationResult">The operation result to convert.</param>
-    /// <returns>The converted operation result.</returns>
-    [return: NotNullIfNotNull(nameof(operationResult))]
-    internal static OperationResult? ToOperationResult(this P.OperationResult? operationResult)
-    {
-        if (operationResult == null)
-        {
-            return null;
-        }
-
-        switch (operationResult.ResultTypeCase)
-        {
-            case P.OperationResult.ResultTypeOneofCase.Success:
-                return new OperationResult()
-                {
-                    Result = operationResult.Success.Result,
-                    StartTime = operationResult.Success.StartTime?.ToDateTime(),
-                    EndTime = operationResult.Success.EndTime?.ToDateTime(),
-                };
-
-            case P.OperationResult.ResultTypeOneofCase.Failure:
-                return new OperationResult()
-                {
-                    FailureDetails = operationResult.Failure.FailureDetails.ToCore(),
-                    StartTime = operationResult.Failure.StartTime?.ToDateTime(),
-                    EndTime = operationResult.Failure.EndTime?.ToDateTime(),
-                };
-
-            default:
-                throw new NotSupportedException($"Deserialization of {operationResult.ResultTypeCase} is not supported.");
-        }
-    }
-
-    /// <summary>
-    /// Converts a <see cref="OperationResult" /> to <see cref="P.OperationResult" />.
-    /// </summary>
-    /// <param name="operationResult">The operation result to convert.</param>
-    /// <returns>The converted operation result.</returns>
-    [return: NotNullIfNotNull(nameof(operationResult))]
-    internal static P.OperationResult? ToOperationResult(this OperationResult? operationResult)
-    {
-        if (operationResult == null)
-        {
-            return null;
-        }
-
-        if (operationResult.FailureDetails == null)
-        {
-            return new P.OperationResult()
-            {
-                Success = new P.OperationResultSuccess()
-                {
-                    Result = operationResult.Result,
-                    StartTime = operationResult.StartTime?.ToTimestamp(),
-                    EndTime = operationResult.EndTime?.ToTimestamp(),
-                },
-            };
-        }
-        else
-        {
-            return new P.OperationResult()
-            {
-                Failure = new P.OperationResultFailure()
-                {
-                    FailureDetails = ToProtobuf(operationResult.FailureDetails),
-                    StartTime = operationResult.StartTime?.ToTimestamp(),
-                    EndTime = operationResult.EndTime?.ToTimestamp(),
-                },
-            };
-        }
-    }
-
-    /// <summary>
-    /// Converts a <see cref="P.OperationAction" /> to a <see cref="OperationAction" />.
-    /// </summary>
-    /// <param name="operationAction">The operation action to convert.</param>
-    /// <returns>The converted operation action.</returns>
-    [return: NotNullIfNotNull(nameof(operationAction))]
-    internal static OperationAction? ToOperationAction(this P.OperationAction? operationAction)
-    {
-        if (operationAction == null)
-        {
-            return null;
-        }
-
-        switch (operationAction.OperationActionTypeCase)
-        {
-            case P.OperationAction.OperationActionTypeOneofCase.SendSignal:
-
-                return new SendSignalOperationAction()
-                {
-                    Name = operationAction.SendSignal.Name,
-                    Input = operationAction.SendSignal.Input,
-                    InstanceId = operationAction.SendSignal.InstanceId,
-                    ScheduledTime = operationAction.SendSignal.ScheduledTime?.ToDateTime(),
-                    RequestTime = operationAction.SendSignal.RequestTime?.ToDateTime(),
-                    ParentTraceContext = operationAction.SendSignal.ParentTraceContext != null ?
-                        new DistributedTraceContext(
-                            operationAction.SendSignal.ParentTraceContext.TraceParent,
-                            operationAction.SendSignal.ParentTraceContext.TraceState) : null,
-                };
-
-            case P.OperationAction.OperationActionTypeOneofCase.StartNewOrchestration:
-
-                return new StartNewOrchestrationOperationAction()
-                {
-                    Name = operationAction.StartNewOrchestration.Name,
-                    Input = operationAction.StartNewOrchestration.Input,
-                    InstanceId = operationAction.StartNewOrchestration.InstanceId,
-                    Version = operationAction.StartNewOrchestration.Version,
-                    ScheduledStartTime = operationAction.StartNewOrchestration.ScheduledTime?.ToDateTime(),
-                    RequestTime = operationAction.StartNewOrchestration.RequestTime?.ToDateTime(),
-                    ParentTraceContext = operationAction.StartNewOrchestration.ParentTraceContext != null ?
-                        new DistributedTraceContext(
-                            operationAction.StartNewOrchestration.ParentTraceContext.TraceParent,
-                            operationAction.StartNewOrchestration.ParentTraceContext.TraceState) : null,
-                };
-            default:
-                throw new NotSupportedException($"Deserialization of {operationAction.OperationActionTypeCase} is not supported.");
-        }
-    }
-
-    /// <summary>
-    /// Converts a <see cref="OperationAction" /> to <see cref="P.OperationAction" />.
-    /// </summary>
-    /// <param name="operationAction">The operation action to convert.</param>
-    /// <returns>The converted operation action.</returns>
-    [return: NotNullIfNotNull(nameof(operationAction))]
-    internal static P.OperationAction? ToOperationAction(this OperationAction? operationAction)
-    {
-        if (operationAction == null)
-        {
-            return null;
-        }
-
-        var action = new P.OperationAction();
-
-        switch (operationAction)
-        {
-            case SendSignalOperationAction sendSignalAction:
-
-                action.SendSignal = new P.SendSignalAction()
-                {
-                    Name = sendSignalAction.Name,
-                    Input = sendSignalAction.Input,
-                    InstanceId = sendSignalAction.InstanceId,
-                    ScheduledTime = sendSignalAction.ScheduledTime?.ToTimestamp(),
-                    RequestTime = sendSignalAction.RequestTime?.ToTimestamp(),
-                    ParentTraceContext = sendSignalAction.ParentTraceContext != null ?
-                        new P.TraceContext
-                        {
-                            TraceParent = sendSignalAction.ParentTraceContext.TraceParent,
-                            TraceState = sendSignalAction.ParentTraceContext.TraceState,
-                        }
-                    : null,
-                };
-                break;
-
-            case StartNewOrchestrationOperationAction startNewOrchestrationAction:
-
-                action.StartNewOrchestration = new P.StartNewOrchestrationAction()
-                {
-                    Name = startNewOrchestrationAction.Name,
-                    Input = startNewOrchestrationAction.Input,
-                    Version = startNewOrchestrationAction.Version,
-                    InstanceId = startNewOrchestrationAction.InstanceId,
-                    ScheduledTime = startNewOrchestrationAction.ScheduledStartTime?.ToTimestamp(),
-                    RequestTime = startNewOrchestrationAction.RequestTime?.ToTimestamp(),
-                    ParentTraceContext = startNewOrchestrationAction.ParentTraceContext != null ?
-                        new P.TraceContext
-                        {
-                            TraceParent = startNewOrchestrationAction.ParentTraceContext.TraceParent,
-                            TraceState = startNewOrchestrationAction.ParentTraceContext.TraceState,
-                        }
-                    : null,
-                };
-                break;
-        }
-
-        return action;
-    }
-
-    /// <summary>
-    /// Converts a <see cref="P.EntityBatchResult" /> to a <see cref="EntityBatchResult" />.
-    /// </summary>
-    /// <param name="entityBatchResult">The operation result to convert.</param>
-    /// <returns>The converted operation result.</returns>
-    [return: NotNullIfNotNull(nameof(entityBatchResult))]
-    internal static EntityBatchResult? ToEntityBatchResult(this P.EntityBatchResult? entityBatchResult)
-    {
-        if (entityBatchResult == null)
-        {
-            return null;
-        }
-
-        return new EntityBatchResult()
-        {
-            Actions = entityBatchResult.Actions.Select(operationAction => operationAction!.ToOperationAction()).ToList(),
-            EntityState = entityBatchResult.EntityState,
-            Results = entityBatchResult.Results.Select(operationResult => operationResult!.ToOperationResult()).ToList(),
-            FailureDetails = entityBatchResult.FailureDetails.ToCore(),
-        };
-    }
-
-    /// <summary>
-    /// Converts a <see cref="EntityBatchResult" /> to <see cref="P.EntityBatchResult" />.
-    /// </summary>
-    /// <param name="entityBatchResult">The operation result to convert.</param>
-    /// <param name="completionToken">The completion token, or null for the older protocol.</param>
-    /// <param name="operationInfos">Additional information about each operation, required by DTS.</param>
-    /// <returns>The converted operation result.</returns>
-    [return: NotNullIfNotNull(nameof(entityBatchResult))]
-    internal static P.EntityBatchResult? ToEntityBatchResult(
-        this EntityBatchResult? entityBatchResult,
-        string? completionToken = null,
-        IEnumerable<P.OperationInfo>? operationInfos = null)
-    {
-        if (entityBatchResult == null)
-        {
-            return null;
-        }
-
-        return new P.EntityBatchResult()
-        {
-            EntityState = entityBatchResult.EntityState,
-            FailureDetails = entityBatchResult.FailureDetails.ToProtobuf(),
-            Actions = { entityBatchResult.Actions?.Select(a => a.ToOperationAction()) ?? [] },
-            Results = { entityBatchResult.Results?.Select(a => a.ToOperationResult()) ?? [] },
-            CompletionToken = completionToken ?? string.Empty,
-            OperationInfos = { operationInfos ?? [] },
-        };
-    }
-
-    /// <summary>
-    /// Converts the gRPC representation of orchestrator entity parameters to the DT.Core representation.
-    /// </summary>
-    /// <param name="parameters">The DT.Core representation.</param>
-    /// <returns>The gRPC representation.</returns>
-    [return: NotNullIfNotNull(nameof(parameters))]
-    internal static TaskOrchestrationEntityParameters? ToCore(this P.OrchestratorEntityParameters? parameters)
-    {
-        if (parameters == null)
-        {
-            return null;
-        }
-
-        return new TaskOrchestrationEntityParameters()
-        {
-            EntityMessageReorderWindow = parameters.EntityMessageReorderWindow.ToTimeSpan(),
-        };
-    }
-
-    /// <summary>
-    /// Gets the approximate byte count for a <see cref="P.TaskFailureDetails" />.
-    /// </summary>
-    /// <param name="failureDetails">The failure details.</param>
-    /// <returns>The approximate byte count.</returns>
-    internal static int GetApproximateByteCount(this P.TaskFailureDetails failureDetails)
-    {
-        // Protobuf strings are always UTF-8: https://developers.google.com/protocol-buffers/docs/proto3#scalar
-        Encoding encoding = Encoding.UTF8;
-
-        int byteCount = 0;
-        if (failureDetails.ErrorType != null)
-        {
-            byteCount += encoding.GetByteCount(failureDetails.ErrorType);
-        }
-
-        if (failureDetails.ErrorMessage != null)
-        {
-            byteCount += encoding.GetByteCount(failureDetails.ErrorMessage);
-        }
-
-        if (failureDetails.StackTrace != null)
-        {
-            byteCount += encoding.GetByteCount(failureDetails.StackTrace);
-        }
-
-        if (failureDetails.InnerFailure != null)
-        {
-            byteCount += failureDetails.InnerFailure.GetApproximateByteCount();
-        }
-
-        return byteCount;
-    }
-
-    /// <summary>
-    /// Decode a protobuf message from a base64 string.
-    /// </summary>
-    /// <typeparam name="T">The type to decode to.</typeparam>
-    /// <param name="parser">The message parser.</param>
-    /// <param name="encodedMessage">The base64 encoded message.</param>
-    /// <returns>The decoded message.</returns>
-    /// <exception cref="ArgumentException">If decoding fails.</exception>
-    internal static T Base64Decode<T>(this MessageParser parser, string encodedMessage) where T : IMessage
-    {
-        // Decode the base64 in a way that doesn't allocate a byte[] on each request
-        int encodedByteCount = Encoding.UTF8.GetByteCount(encodedMessage);
-        byte[] buffer = ArrayPool<byte>.Shared.Rent(encodedByteCount);
-        try
-        {
-            // The Base64 APIs require first converting the string into UTF-8 bytes. We then
-            // do an in-place conversion from base64 UTF-8 bytes to protobuf bytes so that
-            // we can finally decode the protobuf request.
-            Encoding.UTF8.GetBytes(encodedMessage, 0, encodedMessage.Length, buffer, 0);
-            OperationStatus status = Base64.DecodeFromUtf8InPlace(
-                buffer.AsSpan(0, encodedByteCount),
-                out int bytesWritten);
-            if (status != OperationStatus.Done)
-            {
-                throw new ArgumentException(
-                    $"Failed to base64-decode the '{typeof(T).Name}' payload: {status}", nameof(encodedMessage));
-            }
-
-            return (T)parser.ParseFrom(buffer, 0, bytesWritten);
-        }
-        finally
-        {
-            ArrayPool<byte>.Shared.Return(buffer);
-        }
-    }
-
-    /// <summary>
-    /// Converts a grpc <see cref="P.TaskFailureDetails" /> to a <see cref="FailureDetails" />.
-    /// </summary>
-    /// <param name="failureDetails">The failure details to convert.</param>
-    /// <returns>The converted failure details.</returns>
-    internal static FailureDetails? ToCore(this P.TaskFailureDetails? failureDetails)
-    {
-        if (failureDetails == null)
-        {
-            return null;
-        }
-
-        return new FailureDetails(
-            failureDetails.ErrorType,
-            failureDetails.ErrorMessage,
-            failureDetails.StackTrace,
-            failureDetails.InnerFailure.ToCore(),
-            failureDetails.IsNonRetriable);
-    }
-
-    /// <summary>
-    /// Converts a <see cref="FailureDetails" /> to a grpc <see cref="P.TaskFailureDetails" />.
-    /// </summary>
-    /// <param name="failureDetails">The failure details to convert.</param>
-    /// <returns>The converted failure details.</returns>
-    static P.TaskFailureDetails? ToProtobuf(this FailureDetails? failureDetails)
-    {
-        if (failureDetails == null)
-        {
-            return null;
-        }
-
-        return new P.TaskFailureDetails
-        {
-            ErrorType = failureDetails.ErrorType ?? "(unknown)",
-            ErrorMessage = failureDetails.ErrorMessage ?? "(unknown)",
-            StackTrace = failureDetails.StackTrace,
-            IsNonRetriable = failureDetails.IsNonRetriable,
-            InnerFailure = failureDetails.InnerFailure.ToProtobuf(),
-        };
-    }
-
-    static P.OrchestrationStatus ToProtobuf(this OrchestrationStatus status)
-    {
-        return (P.OrchestrationStatus)status;
-    }
-
-    static P.OrchestrationInstance ToProtobuf(this OrchestrationInstance instance)
-    {
-        return new P.OrchestrationInstance
-        {
-            InstanceId = instance.InstanceId,
-            ExecutionId = instance.ExecutionId,
-        };
-    }
-
-    /// <summary>
-    /// Tracks state required for converting orchestration histories containing entity-related events.
-    /// </summary>
-    internal class EntityConversionState
-    {
-        readonly bool insertMissingEntityUnlocks;
-
-        OrchestrationInstance? instance;
-        HashSet<string>? entityRequestIds;
-        Dictionary<string, string>? unlockObligations;
-
-        /// <summary>
-        /// Initializes a new instance of the <see cref="EntityConversionState"/> class.
-        /// </summary>
-        /// <param name="insertMissingEntityUnlocks">Whether to insert missing unlock events in to the history
-        /// when the orchestration completes.</param>
-        public EntityConversionState(bool insertMissingEntityUnlocks)
-        {
-            this.ConvertFromProto = (P.HistoryEvent e) => ProtoUtils.ConvertHistoryEvent(e, this);
-            this.insertMissingEntityUnlocks = insertMissingEntityUnlocks;
-        }
-
-        /// <summary>
-        /// Gets a function that converts a history event in protobuf format to a core history event.
-        /// </summary>
-        public Func<P.HistoryEvent, HistoryEvent> ConvertFromProto { get; }
-
-        /// <summary>
-        /// Gets the orchestration instance of this history.
-        /// </summary>
-        public OrchestrationInstance? CurrentInstance => this.instance;
-
-        /// <summary>
-        /// Gets the set of guids that have been used as entity request ids in this history.
-        /// </summary>
-        public HashSet<string> EntityRequestIds => this.entityRequestIds ??= new();
-
-        /// <summary>
-        /// Records the orchestration instance, which may be needed for some conversions.
-        /// </summary>
-        /// <param name="instance">The orchestration instance.</param>
-        public void SetOrchestrationInstance(OrchestrationInstance instance)
-        {
-            this.instance = instance;
-        }
-
-        /// <summary>
-        /// Adds unlock obligations for all entities that are being locked by this request.
-        /// </summary>
-        /// <param name="request">The lock request.</param>
-        public void AddUnlockObligations(P.EntityLockRequestedEvent request)
-        {
-            if (!this.insertMissingEntityUnlocks)
-            {
-                return;
-            }
-
-            this.unlockObligations ??= new();
-
-            foreach (string target in request.LockSet)
-            {
-                this.unlockObligations[target] = request.CriticalSectionId;
-            }
-        }
-
-        /// <summary>
-        /// Removes an unlock obligation.
-        /// </summary>
-        /// <param name="target">The target entity.</param>
-        public void RemoveUnlockObligation(string target)
-        {
-            if (!this.insertMissingEntityUnlocks)
-            {
-                return;
-            }
-
-            this.unlockObligations?.Remove(target);
-        }
-
-        /// <summary>
-        /// Returns the remaining unlock obligations, and clears the list.
-        /// </summary>
-        /// <returns>The unlock obligations.</returns>
-        public IEnumerable<(string Target, string CriticalSectionId)> ResetObligations()
-        {
-            if (!this.insertMissingEntityUnlocks)
-            {
-                yield break;
-            }
-
-            if (this.unlockObligations is not null)
-            {
-                foreach (var kvp in this.unlockObligations)
-                {
-                    yield return (kvp.Key, kvp.Value);
-                }
-
-                this.unlockObligations = null;
-            }
-        }
-    }
-}
-=======
-﻿// Copyright (c) Microsoft Corporation.
-// Licensed under the MIT License.
-
-using System.Buffers;
-using System.Buffers.Text;
-using System.Diagnostics.CodeAnalysis;
-using System.Runtime.CompilerServices;
-using System.Text;
-using DurableTask.Core;
-using DurableTask.Core.Command;
-using DurableTask.Core.Entities;
-using DurableTask.Core.Entities.OperationFormat;
-using DurableTask.Core.History;
-using Google.Protobuf;
-using Google.Protobuf.WellKnownTypes;
-using DTCore = DurableTask.Core;
-using P = Microsoft.DurableTask.Protobuf;
-
-namespace Microsoft.DurableTask;
-
-/// <summary>
-/// Protobuf utilities and helpers.
-/// </summary>
-static class ProtoUtils
-{
-    /// <summary>
-    /// Converts a history event from <see cref="P.HistoryEvent" /> to <see cref="HistoryEvent" />.
-    /// </summary>
-    /// <param name="proto">The proto history event to converter.</param>
-    /// <returns>The converted history event.</returns>
-    /// <exception cref="NotSupportedException">When the provided history event type is not supported.</exception>
-    internal static HistoryEvent ConvertHistoryEvent(P.HistoryEvent proto)
-    {
-        return ConvertHistoryEvent(proto, conversionState: null);
-    }
-
-    /// <summary>
-    /// Converts a history event from <see cref="P.HistoryEvent" /> to <see cref="HistoryEvent"/>, and performs
-    /// stateful conversions of entity-related events.
-    /// </summary>
-    /// <param name="proto">The proto history event to converter.</param>
-    /// <param name="conversionState">State needed for converting entity-related history entries and actions.</param>
-    /// <returns>The converted history event.</returns>
-    /// <exception cref="NotSupportedException">When the provided history event type is not supported.</exception>
-    internal static HistoryEvent ConvertHistoryEvent(P.HistoryEvent proto, EntityConversionState? conversionState)
-    {
-        Check.NotNull(proto);
-        HistoryEvent historyEvent;
-        switch (proto.EventTypeCase)
-        {
-            case P.HistoryEvent.EventTypeOneofCase.ContinueAsNew:
-                historyEvent = new ContinueAsNewEvent(proto.EventId, proto.ContinueAsNew.Input);
-                break;
-            case P.HistoryEvent.EventTypeOneofCase.ExecutionStarted:
-                OrchestrationInstance instance = proto.ExecutionStarted.OrchestrationInstance.ToCore();
-                conversionState?.SetOrchestrationInstance(instance);
-                historyEvent = new ExecutionStartedEvent(proto.EventId, proto.ExecutionStarted.Input)
-                {
-                    Name = proto.ExecutionStarted.Name,
-                    Version = proto.ExecutionStarted.Version,
-                    OrchestrationInstance = instance,
-                    Tags = proto.ExecutionStarted.Tags,
-                    ParentInstance = proto.ExecutionStarted.ParentInstance == null ? null : new ParentInstance
-                    {
-                        Name = proto.ExecutionStarted.ParentInstance.Name,
-                        Version = proto.ExecutionStarted.ParentInstance.Version,
-                        OrchestrationInstance = proto.ExecutionStarted.ParentInstance.OrchestrationInstance.ToCore(),
-                        TaskScheduleId = proto.ExecutionStarted.ParentInstance.TaskScheduledId,
-                    },
-                    ScheduledStartTime = proto.ExecutionStarted.ScheduledStartTimestamp?.ToDateTime(),
-                };
-                break;
-            case P.HistoryEvent.EventTypeOneofCase.ExecutionCompleted:
-                historyEvent = new ExecutionCompletedEvent(
-                    proto.EventId,
-                    proto.ExecutionCompleted.Result,
-                    proto.ExecutionCompleted.OrchestrationStatus.ToCore());
-                break;
-            case P.HistoryEvent.EventTypeOneofCase.ExecutionTerminated:
-                historyEvent = new ExecutionTerminatedEvent(proto.EventId, proto.ExecutionTerminated.Input);
-                break;
-            case P.HistoryEvent.EventTypeOneofCase.ExecutionSuspended:
-                historyEvent = new ExecutionSuspendedEvent(proto.EventId, proto.ExecutionSuspended.Input);
-                break;
-            case P.HistoryEvent.EventTypeOneofCase.ExecutionResumed:
-                historyEvent = new ExecutionResumedEvent(proto.EventId, proto.ExecutionResumed.Input);
-                break;
-            case P.HistoryEvent.EventTypeOneofCase.TaskScheduled:
-                historyEvent = new TaskScheduledEvent(
-                    proto.EventId,
-                    proto.TaskScheduled.Name,
-                    proto.TaskScheduled.Version,
-                    proto.TaskScheduled.Input);
-                break;
-            case P.HistoryEvent.EventTypeOneofCase.TaskCompleted:
-                historyEvent = new TaskCompletedEvent(
-                    proto.EventId,
-                    proto.TaskCompleted.TaskScheduledId,
-                    proto.TaskCompleted.Result);
-                break;
-            case P.HistoryEvent.EventTypeOneofCase.TaskFailed:
-                historyEvent = new TaskFailedEvent(
-                    proto.EventId,
-                    proto.TaskFailed.TaskScheduledId,
-                    reason: null,  /* not supported */
-                    details: null, /* not supported */
-                    proto.TaskFailed.FailureDetails.ToCore());
-                break;
-            case P.HistoryEvent.EventTypeOneofCase.SubOrchestrationInstanceCreated:
-                historyEvent = new SubOrchestrationInstanceCreatedEvent(proto.EventId)
-                {
-                    Input = proto.SubOrchestrationInstanceCreated.Input,
-                    InstanceId = proto.SubOrchestrationInstanceCreated.InstanceId,
-                    Name = proto.SubOrchestrationInstanceCreated.Name,
-                    Version = proto.SubOrchestrationInstanceCreated.Version,
-                };
-                break;
-            case P.HistoryEvent.EventTypeOneofCase.SubOrchestrationInstanceCompleted:
-                historyEvent = new SubOrchestrationInstanceCompletedEvent(
-                    proto.EventId,
-                    proto.SubOrchestrationInstanceCompleted.TaskScheduledId,
-                    proto.SubOrchestrationInstanceCompleted.Result);
-                break;
-            case P.HistoryEvent.EventTypeOneofCase.SubOrchestrationInstanceFailed:
-                historyEvent = new SubOrchestrationInstanceFailedEvent(
-                    proto.EventId,
-                    proto.SubOrchestrationInstanceFailed.TaskScheduledId,
-                    reason: null /* not supported */,
-                    details: null /* not supported */,
-                    proto.SubOrchestrationInstanceFailed.FailureDetails.ToCore());
-                break;
-            case P.HistoryEvent.EventTypeOneofCase.TimerCreated:
-                historyEvent = new TimerCreatedEvent(
-                    proto.EventId,
-                    proto.TimerCreated.FireAt.ToDateTime());
-                break;
-            case P.HistoryEvent.EventTypeOneofCase.TimerFired:
-                historyEvent = new TimerFiredEvent(
-                    eventId: -1,
-                    proto.TimerFired.FireAt.ToDateTime())
-                {
-                    TimerId = proto.TimerFired.TimerId,
-                };
-                break;
-            case P.HistoryEvent.EventTypeOneofCase.OrchestratorStarted:
-                historyEvent = new OrchestratorStartedEvent(proto.EventId);
-                break;
-            case P.HistoryEvent.EventTypeOneofCase.OrchestratorCompleted:
-                historyEvent = new OrchestratorCompletedEvent(proto.EventId);
-                break;
-            case P.HistoryEvent.EventTypeOneofCase.EventSent:
-                historyEvent = new EventSentEvent(proto.EventId)
-                {
-                    InstanceId = proto.EventSent.InstanceId,
-                    Name = proto.EventSent.Name,
-                    Input = proto.EventSent.Input,
-                };
-                break;
-            case P.HistoryEvent.EventTypeOneofCase.EventRaised:
-                historyEvent = new EventRaisedEvent(proto.EventId, proto.EventRaised.Input)
-                {
-                    Name = proto.EventRaised.Name,
-                };
-                break;
-            case P.HistoryEvent.EventTypeOneofCase.EntityOperationCalled:
-                historyEvent = EntityConversions.EncodeOperationCalled(proto, conversionState!.CurrentInstance);
-                conversionState?.EntityRequestIds.Add(proto.EntityOperationCalled.RequestId);
-                break;
-            case P.HistoryEvent.EventTypeOneofCase.EntityOperationSignaled:
-                historyEvent = EntityConversions.EncodeOperationSignaled(proto);
-                conversionState?.EntityRequestIds.Add(proto.EntityOperationSignaled.RequestId);
-                break;
-            case P.HistoryEvent.EventTypeOneofCase.EntityLockRequested:
-                historyEvent = EntityConversions.EncodeLockRequested(proto, conversionState!.CurrentInstance);
-                conversionState?.AddUnlockObligations(proto.EntityLockRequested);
-                break;
-            case P.HistoryEvent.EventTypeOneofCase.EntityUnlockSent:
-                historyEvent = EntityConversions.EncodeUnlockSent(proto, conversionState!.CurrentInstance);
-                conversionState?.RemoveUnlockObligation(proto.EntityUnlockSent.TargetInstanceId);
-                break;
-            case P.HistoryEvent.EventTypeOneofCase.EntityLockGranted:
-                historyEvent = EntityConversions.EncodeLockGranted(proto);
-                break;
-            case P.HistoryEvent.EventTypeOneofCase.EntityOperationCompleted:
-                historyEvent = EntityConversions.EncodeOperationCompleted(proto);
-                break;
-            case P.HistoryEvent.EventTypeOneofCase.EntityOperationFailed:
-                historyEvent = EntityConversions.EncodeOperationFailed(proto);
-                break;
-            case P.HistoryEvent.EventTypeOneofCase.GenericEvent:
-                historyEvent = new GenericEvent(proto.EventId, proto.GenericEvent.Data);
-                break;
-            case P.HistoryEvent.EventTypeOneofCase.HistoryState:
-                historyEvent = new HistoryStateEvent(
-                    proto.EventId,
-                    new OrchestrationState
-                    {
-                        OrchestrationInstance = new OrchestrationInstance
-                        {
-                            InstanceId = proto.HistoryState.OrchestrationState.InstanceId,
-                        },
-                        Name = proto.HistoryState.OrchestrationState.Name,
-                        Version = proto.HistoryState.OrchestrationState.Version,
-                        ScheduledStartTime = proto.HistoryState.OrchestrationState.ScheduledStartTimestamp.ToDateTime(),
-                        CreatedTime = proto.HistoryState.OrchestrationState.CreatedTimestamp.ToDateTime(),
-                        LastUpdatedTime = proto.HistoryState.OrchestrationState.LastUpdatedTimestamp.ToDateTime(),
-                        Input = proto.HistoryState.OrchestrationState.Input,
-                        Output = proto.HistoryState.OrchestrationState.Output,
-                        Status = proto.HistoryState.OrchestrationState.CustomStatus,
-                        Tags = proto.HistoryState.OrchestrationState.Tags,
-                    });
-                break;
-            default:
-                throw new NotSupportedException($"Deserialization of {proto.EventTypeCase} is not supported.");
-        }
-
-        historyEvent.Timestamp = proto.Timestamp.ToDateTime();
-        return historyEvent;
-    }
-
-    /// <summary>
-    /// Converts a <see cref="DateTime" /> to a gRPC <see cref="Timestamp" />.
-    /// </summary>
-    /// <param name="dateTime">The date-time to convert.</param>
-    /// <returns>The gRPC timestamp.</returns>
-    internal static Timestamp ToTimestamp(this DateTime dateTime)
-    {
-        // The protobuf libraries require timestamps to be in UTC
-        if (dateTime.Kind == DateTimeKind.Unspecified)
-        {
-            dateTime = DateTime.SpecifyKind(dateTime, DateTimeKind.Utc);
-        }
-        else if (dateTime.Kind == DateTimeKind.Local)
-        {
-            dateTime = dateTime.ToUniversalTime();
-        }
-
-        return Timestamp.FromDateTime(dateTime);
-    }
-
-    /// <summary>
-    /// Converts a <see cref="DateTime" /> to a gRPC <see cref="Timestamp" />.
-    /// </summary>
-    /// <param name="dateTime">The date-time to convert.</param>
-    /// <returns>The gRPC timestamp.</returns>
-    internal static Timestamp? ToTimestamp(this DateTime? dateTime)
-        => dateTime.HasValue ? dateTime.Value.ToTimestamp() : null;
-
-    /// <summary>
-    /// Converts a <see cref="DateTimeOffset" /> to a gRPC <see cref="Timestamp" />.
-    /// </summary>
-    /// <param name="dateTime">The date-time to convert.</param>
-    /// <returns>The gRPC timestamp.</returns>
-    internal static Timestamp ToTimestamp(this DateTimeOffset dateTime) => Timestamp.FromDateTimeOffset(dateTime);
-
-    /// <summary>
-    /// Converts a <see cref="DateTimeOffset" /> to a gRPC <see cref="Timestamp" />.
-    /// </summary>
-    /// <param name="dateTime">The date-time to convert.</param>
-    /// <returns>The gRPC timestamp.</returns>
-    internal static Timestamp? ToTimestamp(this DateTimeOffset? dateTime)
-        => dateTime.HasValue ? dateTime.Value.ToTimestamp() : null;
-
-    /// <summary>
-    /// Constructs a <see cref="P.OrchestratorResponse" />.
-    /// </summary>
-    /// <param name="instanceId">The orchestrator instance ID.</param>
-    /// <param name="customStatus">The orchestrator customer status or <c>null</c> if no custom status.</param>
-    /// <param name="actions">The orchestrator actions.</param>
-    /// <param name="completionToken">
-    /// The completion token for the work item. It must be the exact same <see cref="P.WorkItem.CompletionToken" />
-    /// value that was provided by the corresponding <see cref="P.WorkItem"/> that triggered the orchestrator execution.
-    /// </param>
-    /// <param name="entityConversionState">The entity conversion state, or null if no conversion is required.</param>
-    /// <returns>The orchestrator response.</returns>
-    /// <exception cref="NotSupportedException">When an orchestrator action is unknown.</exception>
-    internal static P.OrchestratorResponse ConstructOrchestratorResponse(
-        string instanceId,
-        string? customStatus,
-        IEnumerable<OrchestratorAction> actions,
-        string completionToken,
-        EntityConversionState? entityConversionState)
-    {
-        Check.NotNull(actions);
-        var response = new P.OrchestratorResponse
-        {
-            InstanceId = instanceId,
-            CustomStatus = customStatus,
-            CompletionToken = completionToken,
-        };
-
-        foreach (OrchestratorAction action in actions)
-        {
-            var protoAction = new P.OrchestratorAction { Id = action.Id };
-
-            switch (action.OrchestratorActionType)
-            {
-                case OrchestratorActionType.ScheduleOrchestrator:
-                    var scheduleTaskAction = (ScheduleTaskOrchestratorAction)action;
-                    protoAction.ScheduleTask = new P.ScheduleTaskAction
-                    {
-                        Name = scheduleTaskAction.Name,
-                        Version = scheduleTaskAction.Version,
-                        Input = scheduleTaskAction.Input,
-                    };
-                    break;
-                case OrchestratorActionType.CreateSubOrchestration:
-                    var subOrchestrationAction = (CreateSubOrchestrationAction)action;
-                    protoAction.CreateSubOrchestration = new P.CreateSubOrchestrationAction
-                    {
-                        Input = subOrchestrationAction.Input,
-                        InstanceId = subOrchestrationAction.InstanceId,
-                        Name = subOrchestrationAction.Name,
-                        Version = subOrchestrationAction.Version,
-                    };
-                    break;
-                case OrchestratorActionType.CreateTimer:
-                    var createTimerAction = (CreateTimerOrchestratorAction)action;
-                    protoAction.CreateTimer = new P.CreateTimerAction
-                    {
-                        FireAt = createTimerAction.FireAt.ToTimestamp(),
-                    };
-                    break;
-                case OrchestratorActionType.SendEvent:
-                    var sendEventAction = (SendEventOrchestratorAction)action;
-                    if (sendEventAction.Instance == null)
-                    {
-                        throw new ArgumentException(
-                            $"{nameof(SendEventOrchestratorAction)} cannot have a null Instance property!");
-                    }
-
-                    if (entityConversionState is not null
-                        && DTCore.Common.Entities.IsEntityInstance(sendEventAction.Instance.InstanceId)
-                        && sendEventAction.EventName is not null
-                        && sendEventAction.EventData is not null)
-                    {
-                        P.SendEntityMessageAction sendAction = new P.SendEntityMessageAction();
-                        protoAction.SendEntityMessage = sendAction;
-
-                        EntityConversions.DecodeEntityMessageAction(
-                            sendEventAction.EventName,
-                            sendEventAction.EventData,
-                            sendEventAction.Instance.InstanceId,
-                            sendAction,
-                            out string requestId);
-
-                        entityConversionState.EntityRequestIds.Add(requestId);
-
-                        switch (sendAction.EntityMessageTypeCase)
-                        {
-                            case P.SendEntityMessageAction.EntityMessageTypeOneofCase.EntityLockRequested:
-                                entityConversionState.AddUnlockObligations(sendAction.EntityLockRequested);
-                                break;
-                            case P.SendEntityMessageAction.EntityMessageTypeOneofCase.EntityUnlockSent:
-                                entityConversionState.RemoveUnlockObligation(sendAction.EntityUnlockSent.TargetInstanceId);
-                                break;
-                            default:
-                                break;
-                        }
-                    }
-                    else
-                    {
-                        protoAction.SendEvent = new P.SendEventAction
-                        {
-                            Instance = sendEventAction.Instance.ToProtobuf(),
-                            Name = sendEventAction.EventName,
-                            Data = sendEventAction.EventData,
-                        };
-                    }
-
-                    break;
-                case OrchestratorActionType.OrchestrationComplete:
-
-                    if (entityConversionState is not null)
-                    {
-                        // as a precaution, unlock any entities that were not unlocked for some reason, before
-                        // completing the orchestration.
-                        foreach ((string target, string criticalSectionId) in entityConversionState.ResetObligations())
-                        {
-                            response.Actions.Add(new P.OrchestratorAction
-                            {
-                                Id = action.Id,
-                                SendEntityMessage = new P.SendEntityMessageAction
-                                {
-                                    EntityUnlockSent = new P.EntityUnlockSentEvent
-                                    {
-                                        CriticalSectionId = criticalSectionId,
-                                        TargetInstanceId = target,
-                                        ParentInstanceId = entityConversionState.CurrentInstance?.InstanceId,
-                                    },
-                                },
-                            });
-                        }
-                    }
-
-                    var completeAction = (OrchestrationCompleteOrchestratorAction)action;
-                    protoAction.CompleteOrchestration = new P.CompleteOrchestrationAction
-                    {
-                        CarryoverEvents =
-                        {
-                            // TODO
-                        },
-                        Details = completeAction.Details,
-                        NewVersion = completeAction.NewVersion,
-                        OrchestrationStatus = completeAction.OrchestrationStatus.ToProtobuf(),
-                        Result = completeAction.Result,
-                    };
-
-                    if (completeAction.OrchestrationStatus == OrchestrationStatus.Failed)
-                    {
-                        protoAction.CompleteOrchestration.FailureDetails = completeAction.FailureDetails.ToProtobuf();
-                    }
-
-                    break;
-                default:
-                    throw new NotSupportedException($"Unknown orchestrator action: {action.OrchestratorActionType}");
-            }
-
-            response.Actions.Add(protoAction);
-        }
-
-        return response;
-    }
-
-    /// <summary>
-    /// Converts a <see cref="P.OrchestrationStatus" /> to a <see cref="OrchestrationStatus" />.
-    /// </summary>
-    /// <param name="status">The status to convert.</param>
-    /// <returns>The converted status.</returns>
-    internal static OrchestrationStatus ToCore(this P.OrchestrationStatus status)
-    {
-        return (OrchestrationStatus)status;
-    }
-
-    /// <summary>
-    /// Converts a <see cref="P.OrchestrationStatus" /> to a <see cref="OrchestrationStatus" />.
-    /// </summary>
-    /// <param name="status">The status to convert.</param>
-    /// <returns>The converted status.</returns>
-    [return: NotNullIfNotNull(nameof(status))]
-    internal static OrchestrationInstance? ToCore(this P.OrchestrationInstance? status)
-    {
-        if (status == null)
-        {
-            return null;
-        }
-
-        return new OrchestrationInstance
-        {
-            InstanceId = status.InstanceId,
-            ExecutionId = status.ExecutionId,
-        };
-    }
-
-    /// <summary>
-    /// Converts a <see cref="P.TaskFailureDetails" /> to a <see cref="TaskFailureDetails" />.
-    /// </summary>
-    /// <param name="failureDetails">The failure details to convert.</param>
-    /// <returns>The converted failure details.</returns>
-    [return: NotNullIfNotNull(nameof(failureDetails))]
-    internal static TaskFailureDetails? ToTaskFailureDetails(this P.TaskFailureDetails? failureDetails)
-    {
-        if (failureDetails == null)
-        {
-            return null;
-        }
-
-        return new TaskFailureDetails(
-            failureDetails.ErrorType,
-            failureDetails.ErrorMessage,
-            failureDetails.StackTrace,
-            failureDetails.InnerFailure.ToTaskFailureDetails());
-    }
-
-    /// <summary>
-    /// Converts a <see cref="Exception" /> to <see cref="P.TaskFailureDetails" />.
-    /// </summary>
-    /// <param name="e">The exception to convert.</param>
-    /// <returns>The task failure details.</returns>
-    [return: NotNullIfNotNull(nameof(e))]
-    internal static P.TaskFailureDetails? ToTaskFailureDetails(this Exception? e)
-    {
-        if (e == null)
-        {
-            return null;
-        }
-
-        return new P.TaskFailureDetails
-        {
-            ErrorType = e.GetType().FullName,
-            ErrorMessage = e.Message,
-            StackTrace = e.StackTrace,
-            InnerFailure = e.InnerException.ToTaskFailureDetails(),
-        };
-    }
-
-    /// <summary>
-    /// Converts a <see cref="P.EntityBatchRequest" /> to a <see cref="EntityBatchRequest" />.
-    /// </summary>
-    /// <param name="entityBatchRequest">The entity batch request to convert.</param>
-    /// <returns>The converted entity batch request.</returns>
-    [return: NotNullIfNotNull(nameof(entityBatchRequest))]
-    internal static EntityBatchRequest? ToEntityBatchRequest(this P.EntityBatchRequest? entityBatchRequest)
-    {
-        if (entityBatchRequest == null)
-        {
-            return null;
-        }
-
-        return new EntityBatchRequest()
-        {
-            EntityState = entityBatchRequest.EntityState,
-            InstanceId = entityBatchRequest.InstanceId,
-            Operations = entityBatchRequest.Operations.Select(r => r.ToOperationRequest()).ToList(),
-        };
-    }
-
-    /// <summary>
-    /// Converts a <see cref="P.EntityRequest" /> to a <see cref="EntityBatchRequest" />.
-    /// </summary>
-    /// <param name="entityRequest">The entity request to convert.</param>
-    /// <param name="batchRequest">The converted request.</param>
-    /// <param name="operationInfos">Additional info about each operation, required by DTS.</param>
-    internal static void ToEntityBatchRequest(
-        this P.EntityRequest entityRequest,
-        out EntityBatchRequest batchRequest,
-        out List<P.OperationInfo> operationInfos)
-    {
-        batchRequest = new EntityBatchRequest()
-        {
-            EntityState = entityRequest.EntityState,
-            InstanceId = entityRequest.InstanceId,
-            Operations = [], // operations are added to this collection below
-        };
-
-        operationInfos = new(entityRequest.OperationRequests.Count);
-
-        foreach (P.HistoryEvent? op in entityRequest.OperationRequests)
-        {
-            if (op.EntityOperationSignaled is not null)
-            {
-                batchRequest.Operations.Add(new OperationRequest
-                {
-                    Id = Guid.Parse(op.EntityOperationSignaled.RequestId),
-                    Operation = op.EntityOperationSignaled.Operation,
-                    Input = op.EntityOperationSignaled.Input,
-                });
-                operationInfos.Add(new P.OperationInfo
-                {
-                    RequestId = op.EntityOperationSignaled.RequestId,
-                    ResponseDestination = null, // means we don't send back a response to the caller
-                });
-            }
-            else if (op.EntityOperationCalled is not null)
-            {
-                batchRequest.Operations.Add(new OperationRequest
-                {
-                    Id = Guid.Parse(op.EntityOperationCalled.RequestId),
-                    Operation = op.EntityOperationCalled.Operation,
-                    Input = op.EntityOperationCalled.Input,
-                });
-                operationInfos.Add(new P.OperationInfo
-                {
-                    RequestId = op.EntityOperationCalled.RequestId,
-                    ResponseDestination = new P.OrchestrationInstance
-                    {
-                        InstanceId = op.EntityOperationCalled.ParentInstanceId,
-                        ExecutionId = op.EntityOperationCalled.ParentExecutionId,
-                    },
-                });
-            }
-        }
-    }
-
-    /// <summary>
-    /// Converts a <see cref="P.OperationRequest" /> to a <see cref="OperationRequest" />.
-    /// </summary>
-    /// <param name="operationRequest">The operation request to convert.</param>
-    /// <returns>The converted operation request.</returns>
-    [return: NotNullIfNotNull(nameof(operationRequest))]
-    internal static OperationRequest? ToOperationRequest(this P.OperationRequest? operationRequest)
-    {
-        if (operationRequest == null)
-        {
-            return null;
-        }
-
-        return new OperationRequest()
-        {
-            Operation = operationRequest.Operation,
-            Input = operationRequest.Input,
-            Id = Guid.Parse(operationRequest.RequestId),
-        };
-    }
-
-    /// <summary>
-    /// Converts a <see cref="P.OperationResult" /> to a <see cref="OperationResult" />.
-    /// </summary>
-    /// <param name="operationResult">The operation result to convert.</param>
-    /// <returns>The converted operation result.</returns>
-    [return: NotNullIfNotNull(nameof(operationResult))]
-    internal static OperationResult? ToOperationResult(this P.OperationResult? operationResult)
-    {
-        if (operationResult == null)
-        {
-            return null;
-        }
-
-        switch (operationResult.ResultTypeCase)
-        {
-            case P.OperationResult.ResultTypeOneofCase.Success:
-                return new OperationResult()
-                {
-                    Result = operationResult.Success.Result,
-                };
-
-            case P.OperationResult.ResultTypeOneofCase.Failure:
-                return new OperationResult()
-                {
-                    FailureDetails = operationResult.Failure.FailureDetails.ToCore(),
-                };
-
-            default:
-                throw new NotSupportedException($"Deserialization of {operationResult.ResultTypeCase} is not supported.");
-        }
-    }
-
-    /// <summary>
-    /// Converts a <see cref="OperationResult" /> to <see cref="P.OperationResult" />.
-    /// </summary>
-    /// <param name="operationResult">The operation result to convert.</param>
-    /// <returns>The converted operation result.</returns>
-    [return: NotNullIfNotNull(nameof(operationResult))]
-    internal static P.OperationResult? ToOperationResult(this OperationResult? operationResult)
-    {
-        if (operationResult == null)
-        {
-            return null;
-        }
-
-        if (operationResult.FailureDetails == null)
-        {
-            return new P.OperationResult()
-            {
-                Success = new P.OperationResultSuccess()
-                {
-                    Result = operationResult.Result,
-                },
-            };
-        }
-        else
-        {
-            return new P.OperationResult()
-            {
-                Failure = new P.OperationResultFailure()
-                {
-                    FailureDetails = ToProtobuf(operationResult.FailureDetails),
-                },
-            };
-        }
-    }
-
-    /// <summary>
-    /// Converts a <see cref="P.OperationAction" /> to a <see cref="OperationAction" />.
-    /// </summary>
-    /// <param name="operationAction">The operation action to convert.</param>
-    /// <returns>The converted operation action.</returns>
-    [return: NotNullIfNotNull(nameof(operationAction))]
-    internal static OperationAction? ToOperationAction(this P.OperationAction? operationAction)
-    {
-        if (operationAction == null)
-        {
-            return null;
-        }
-
-        switch (operationAction.OperationActionTypeCase)
-        {
-            case P.OperationAction.OperationActionTypeOneofCase.SendSignal:
-
-                return new SendSignalOperationAction()
-                {
-                    Name = operationAction.SendSignal.Name,
-                    Input = operationAction.SendSignal.Input,
-                    InstanceId = operationAction.SendSignal.InstanceId,
-                    ScheduledTime = operationAction.SendSignal.ScheduledTime?.ToDateTime(),
-                };
-
-            case P.OperationAction.OperationActionTypeOneofCase.StartNewOrchestration:
-
-                return new StartNewOrchestrationOperationAction()
-                {
-                    Name = operationAction.StartNewOrchestration.Name,
-                    Input = operationAction.StartNewOrchestration.Input,
-                    InstanceId = operationAction.StartNewOrchestration.InstanceId,
-                    Version = operationAction.StartNewOrchestration.Version,
-                    ScheduledStartTime = operationAction.StartNewOrchestration.ScheduledTime?.ToDateTime(),
-                };
-            default:
-                throw new NotSupportedException($"Deserialization of {operationAction.OperationActionTypeCase} is not supported.");
-        }
-    }
-
-    /// <summary>
-    /// Converts a <see cref="OperationAction" /> to <see cref="P.OperationAction" />.
-    /// </summary>
-    /// <param name="operationAction">The operation action to convert.</param>
-    /// <returns>The converted operation action.</returns>
-    [return: NotNullIfNotNull(nameof(operationAction))]
-    internal static P.OperationAction? ToOperationAction(this OperationAction? operationAction)
-    {
-        if (operationAction == null)
-        {
-            return null;
-        }
-
-        var action = new P.OperationAction();
-
-        switch (operationAction)
-        {
-            case SendSignalOperationAction sendSignalAction:
-
-                action.SendSignal = new P.SendSignalAction()
-                {
-                    Name = sendSignalAction.Name,
-                    Input = sendSignalAction.Input,
-                    InstanceId = sendSignalAction.InstanceId,
-                    ScheduledTime = sendSignalAction.ScheduledTime?.ToTimestamp(),
-                };
-                break;
-
-            case StartNewOrchestrationOperationAction startNewOrchestrationAction:
-
-                action.StartNewOrchestration = new P.StartNewOrchestrationAction()
-                {
-                    Name = startNewOrchestrationAction.Name,
-                    Input = startNewOrchestrationAction.Input,
-                    Version = startNewOrchestrationAction.Version,
-                    InstanceId = startNewOrchestrationAction.InstanceId,
-                    ScheduledTime = startNewOrchestrationAction.ScheduledStartTime?.ToTimestamp(),
-                };
-                break;
-        }
-
-        return action;
-    }
-
-    /// <summary>
-    /// Converts a <see cref="P.EntityBatchResult" /> to a <see cref="EntityBatchResult" />.
-    /// </summary>
-    /// <param name="entityBatchResult">The operation result to convert.</param>
-    /// <returns>The converted operation result.</returns>
-    [return: NotNullIfNotNull(nameof(entityBatchResult))]
-    internal static EntityBatchResult? ToEntityBatchResult(this P.EntityBatchResult? entityBatchResult)
-    {
-        if (entityBatchResult == null)
-        {
-            return null;
-        }
-
-        return new EntityBatchResult()
-        {
-            Actions = entityBatchResult.Actions.Select(operationAction => operationAction!.ToOperationAction()).ToList(),
-            EntityState = entityBatchResult.EntityState,
-            Results = entityBatchResult.Results.Select(operationResult => operationResult!.ToOperationResult()).ToList(),
-            FailureDetails = entityBatchResult.FailureDetails.ToCore(),
-        };
-    }
-
-    /// <summary>
-    /// Converts a <see cref="EntityBatchResult" /> to <see cref="P.EntityBatchResult" />.
-    /// </summary>
-    /// <param name="entityBatchResult">The operation result to convert.</param>
-    /// <param name="completionToken">The completion token, or null for the older protocol.</param>
-    /// <param name="operationInfos">Additional information about each operation, required by DTS.</param>
-    /// <returns>The converted operation result.</returns>
-    [return: NotNullIfNotNull(nameof(entityBatchResult))]
-    internal static P.EntityBatchResult? ToEntityBatchResult(
-        this EntityBatchResult? entityBatchResult,
-        string? completionToken = null,
-        IEnumerable<P.OperationInfo>? operationInfos = null)
-    {
-        if (entityBatchResult == null)
-        {
-            return null;
-        }
-
-        return new P.EntityBatchResult()
-        {
-            EntityState = entityBatchResult.EntityState,
-            FailureDetails = entityBatchResult.FailureDetails.ToProtobuf(),
-            Actions = { entityBatchResult.Actions?.Select(a => a.ToOperationAction()) ?? [] },
-            Results = { entityBatchResult.Results?.Select(a => a.ToOperationResult()) ?? [] },
-            CompletionToken = completionToken ?? string.Empty,
-            OperationInfos = { operationInfos ?? [] },
-        };
-    }
-
-    /// <summary>
-    /// Converts the gRPC representation of orchestrator entity parameters to the DT.Core representation.
-    /// </summary>
-    /// <param name="parameters">The DT.Core representation.</param>
-    /// <returns>The gRPC representation.</returns>
-    [return: NotNullIfNotNull(nameof(parameters))]
-    internal static TaskOrchestrationEntityParameters? ToCore(this P.OrchestratorEntityParameters? parameters)
-    {
-        if (parameters == null)
-        {
-            return null;
-        }
-
-        return new TaskOrchestrationEntityParameters()
-        {
-            EntityMessageReorderWindow = parameters.EntityMessageReorderWindow.ToTimeSpan(),
-        };
-    }
-
-    /// <summary>
-    /// Gets the approximate byte count for a <see cref="P.TaskFailureDetails" />.
-    /// </summary>
-    /// <param name="failureDetails">The failure details.</param>
-    /// <returns>The approximate byte count.</returns>
-    internal static int GetApproximateByteCount(this P.TaskFailureDetails failureDetails)
-    {
-        // Protobuf strings are always UTF-8: https://developers.google.com/protocol-buffers/docs/proto3#scalar
-        Encoding encoding = Encoding.UTF8;
-
-        int byteCount = 0;
-        if (failureDetails.ErrorType != null)
-        {
-            byteCount += encoding.GetByteCount(failureDetails.ErrorType);
-        }
-
-        if (failureDetails.ErrorMessage != null)
-        {
-            byteCount += encoding.GetByteCount(failureDetails.ErrorMessage);
-        }
-
-        if (failureDetails.StackTrace != null)
-        {
-            byteCount += encoding.GetByteCount(failureDetails.StackTrace);
-        }
-
-        if (failureDetails.InnerFailure != null)
-        {
-            byteCount += failureDetails.InnerFailure.GetApproximateByteCount();
-        }
-
-        return byteCount;
-    }
-
-    /// <summary>
-    /// Decode a protobuf message from a base64 string.
-    /// </summary>
-    /// <typeparam name="T">The type to decode to.</typeparam>
-    /// <param name="parser">The message parser.</param>
-    /// <param name="encodedMessage">The base64 encoded message.</param>
-    /// <returns>The decoded message.</returns>
-    /// <exception cref="ArgumentException">If decoding fails.</exception>
-    internal static T Base64Decode<T>(this MessageParser parser, string encodedMessage) where T : IMessage
-    {
-        // Decode the base64 in a way that doesn't allocate a byte[] on each request
-        int encodedByteCount = Encoding.UTF8.GetByteCount(encodedMessage);
-        byte[] buffer = ArrayPool<byte>.Shared.Rent(encodedByteCount);
-        try
-        {
-            // The Base64 APIs require first converting the string into UTF-8 bytes. We then
-            // do an in-place conversion from base64 UTF-8 bytes to protobuf bytes so that
-            // we can finally decode the protobuf request.
-            Encoding.UTF8.GetBytes(encodedMessage, 0, encodedMessage.Length, buffer, 0);
-            OperationStatus status = Base64.DecodeFromUtf8InPlace(
-                buffer.AsSpan(0, encodedByteCount),
-                out int bytesWritten);
-            if (status != OperationStatus.Done)
-            {
-                throw new ArgumentException(
-                    $"Failed to base64-decode the '{typeof(T).Name}' payload: {status}", nameof(encodedMessage));
-            }
-
-            return (T)parser.ParseFrom(buffer, 0, bytesWritten);
-        }
-        finally
-        {
-            ArrayPool<byte>.Shared.Return(buffer);
-        }
-    }
-
-    /// <summary>
-    /// Converts a grpc <see cref="P.TaskFailureDetails" /> to a <see cref="FailureDetails" />.
-    /// </summary>
-    /// <param name="failureDetails">The failure details to convert.</param>
-    /// <returns>The converted failure details.</returns>
-    internal static FailureDetails? ToCore(this P.TaskFailureDetails? failureDetails)
-    {
-        if (failureDetails == null)
-        {
-            return null;
-        }
-
-        return new FailureDetails(
-            failureDetails.ErrorType,
-            failureDetails.ErrorMessage,
-            failureDetails.StackTrace,
-            failureDetails.InnerFailure.ToCore(),
-            failureDetails.IsNonRetriable);
-    }
-
-    /// <summary>
-    /// Converts a <see cref="Google.Protobuf.WellKnownTypes.Value"/> instance to a corresponding C# object.
-    /// </summary>
-    /// <param name="value">The Protobuf Value to convert.</param>
-    /// <returns>The corresponding C# object.</returns>
-    /// <exception cref="NotSupportedException">
-    /// Thrown when the Protobuf Value.KindCase is not one of the supported types.
-    /// </exception>
-    internal static object? ConvertValueToObject(Google.Protobuf.WellKnownTypes.Value value)
-    {
-        switch (value.KindCase)
-        {
-            case Google.Protobuf.WellKnownTypes.Value.KindOneofCase.NullValue:
-                return null;
-            case Google.Protobuf.WellKnownTypes.Value.KindOneofCase.NumberValue:
-                return value.NumberValue;
-            case Google.Protobuf.WellKnownTypes.Value.KindOneofCase.StringValue:
-                return value.StringValue;
-            case Google.Protobuf.WellKnownTypes.Value.KindOneofCase.BoolValue:
-                return value.BoolValue;
-            case Google.Protobuf.WellKnownTypes.Value.KindOneofCase.StructValue:
-                return value.StructValue.Fields.ToDictionary(
-                    pair => pair.Key,
-                    pair => ConvertValueToObject(pair.Value));
-            case Google.Protobuf.WellKnownTypes.Value.KindOneofCase.ListValue:
-                return value.ListValue.Values.Select(ConvertValueToObject).ToList();
-            default:
-                throw new NotSupportedException($"Unsupported Value kind: {value.KindCase}");
-        }
-    }
-
-    /// <summary>
-    /// Converts a <see cref="FailureDetails" /> to a grpc <see cref="P.TaskFailureDetails" />.
-    /// </summary>
-    /// <param name="failureDetails">The failure details to convert.</param>
-    /// <returns>The converted failure details.</returns>
-    static P.TaskFailureDetails? ToProtobuf(this FailureDetails? failureDetails)
-    {
-        if (failureDetails == null)
-        {
-            return null;
-        }
-
-        return new P.TaskFailureDetails
-        {
-            ErrorType = failureDetails.ErrorType ?? "(unknown)",
-            ErrorMessage = failureDetails.ErrorMessage ?? "(unknown)",
-            StackTrace = failureDetails.StackTrace,
-            IsNonRetriable = failureDetails.IsNonRetriable,
-            InnerFailure = failureDetails.InnerFailure.ToProtobuf(),
-        };
-    }
-
-    static P.OrchestrationStatus ToProtobuf(this OrchestrationStatus status)
-    {
-        return (P.OrchestrationStatus)status;
-    }
-
-    static P.OrchestrationInstance ToProtobuf(this OrchestrationInstance instance)
-    {
-        return new P.OrchestrationInstance
-        {
-            InstanceId = instance.InstanceId,
-            ExecutionId = instance.ExecutionId,
-        };
-    }
-
-    /// <summary>
-    /// Tracks state required for converting orchestration histories containing entity-related events.
-    /// </summary>
-    internal class EntityConversionState
-    {
-        readonly bool insertMissingEntityUnlocks;
-
-        OrchestrationInstance? instance;
-        HashSet<string>? entityRequestIds;
-        Dictionary<string, string>? unlockObligations;
-
-        /// <summary>
-        /// Initializes a new instance of the <see cref="EntityConversionState"/> class.
-        /// </summary>
-        /// <param name="insertMissingEntityUnlocks">Whether to insert missing unlock events in to the history
-        /// when the orchestration completes.</param>
-        public EntityConversionState(bool insertMissingEntityUnlocks)
-        {
-            this.ConvertFromProto = (P.HistoryEvent e) => ProtoUtils.ConvertHistoryEvent(e, this);
-            this.insertMissingEntityUnlocks = insertMissingEntityUnlocks;
-        }
-
-        /// <summary>
-        /// Gets a function that converts a history event in protobuf format to a core history event.
-        /// </summary>
-        public Func<P.HistoryEvent, HistoryEvent> ConvertFromProto { get; }
-
-        /// <summary>
-        /// Gets the orchestration instance of this history.
-        /// </summary>
-        public OrchestrationInstance? CurrentInstance => this.instance;
-
-        /// <summary>
-        /// Gets the set of guids that have been used as entity request ids in this history.
-        /// </summary>
-        public HashSet<string> EntityRequestIds => this.entityRequestIds ??= new();
-
-        /// <summary>
-        /// Records the orchestration instance, which may be needed for some conversions.
-        /// </summary>
-        /// <param name="instance">The orchestration instance.</param>
-        public void SetOrchestrationInstance(OrchestrationInstance instance)
-        {
-            this.instance = instance;
-        }
-
-        /// <summary>
-        /// Adds unlock obligations for all entities that are being locked by this request.
-        /// </summary>
-        /// <param name="request">The lock request.</param>
-        public void AddUnlockObligations(P.EntityLockRequestedEvent request)
-        {
-            if (!this.insertMissingEntityUnlocks)
-            {
-                return;
-            }
-
-            this.unlockObligations ??= new();
-
-            foreach (string target in request.LockSet)
-            {
-                this.unlockObligations[target] = request.CriticalSectionId;
-            }
-        }
-
-        /// <summary>
-        /// Removes an unlock obligation.
-        /// </summary>
-        /// <param name="target">The target entity.</param>
-        public void RemoveUnlockObligation(string target)
-        {
-            if (!this.insertMissingEntityUnlocks)
-            {
-                return;
-            }
-
-            this.unlockObligations?.Remove(target);
-        }
-
-        /// <summary>
-        /// Returns the remaining unlock obligations, and clears the list.
-        /// </summary>
-        /// <returns>The unlock obligations.</returns>
-        public IEnumerable<(string Target, string CriticalSectionId)> ResetObligations()
-        {
-            if (!this.insertMissingEntityUnlocks)
-            {
-                yield break;
-            }
-
-            if (this.unlockObligations is not null)
-            {
-                foreach (var kvp in this.unlockObligations)
-                {
-                    yield return (kvp.Key, kvp.Value);
-                }
-
-                this.unlockObligations = null;
-            }
-        }
-    }
-}
->>>>>>> 6a7880dc
+// Copyright (c) Microsoft Corporation.
+// Licensed under the MIT License.
+
+using System.Buffers;
+using System.Buffers.Text;
+using System.Diagnostics.CodeAnalysis;
+using System.Runtime.CompilerServices;
+using System.Text;
+using DurableTask.Core;
+using DurableTask.Core.Command;
+using DurableTask.Core.Entities;
+using DurableTask.Core.Entities.OperationFormat;
+using DurableTask.Core.History;
+using DurableTask.Core.Tracing;
+using Google.Protobuf;
+using Google.Protobuf.WellKnownTypes;
+using DTCore = DurableTask.Core;
+using P = Microsoft.DurableTask.Protobuf;
+
+namespace Microsoft.DurableTask;
+
+/// <summary>
+/// Protobuf utilities and helpers.
+/// </summary>
+static class ProtoUtils
+{
+    /// <summary>
+    /// Converts a history event from <see cref="P.HistoryEvent" /> to <see cref="HistoryEvent" />.
+    /// </summary>
+    /// <param name="proto">The proto history event to converter.</param>
+    /// <returns>The converted history event.</returns>
+    /// <exception cref="NotSupportedException">When the provided history event type is not supported.</exception>
+    internal static HistoryEvent ConvertHistoryEvent(P.HistoryEvent proto)
+    {
+        return ConvertHistoryEvent(proto, conversionState: null);
+    }
+
+    /// <summary>
+    /// Converts a history event from <see cref="P.HistoryEvent" /> to <see cref="HistoryEvent"/>, and performs
+    /// stateful conversions of entity-related events.
+    /// </summary>
+    /// <param name="proto">The proto history event to converter.</param>
+    /// <param name="conversionState">State needed for converting entity-related history entries and actions.</param>
+    /// <returns>The converted history event.</returns>
+    /// <exception cref="NotSupportedException">When the provided history event type is not supported.</exception>
+    internal static HistoryEvent ConvertHistoryEvent(P.HistoryEvent proto, EntityConversionState? conversionState)
+    {
+        Check.NotNull(proto);
+        HistoryEvent historyEvent;
+        switch (proto.EventTypeCase)
+        {
+            case P.HistoryEvent.EventTypeOneofCase.ContinueAsNew:
+                historyEvent = new ContinueAsNewEvent(proto.EventId, proto.ContinueAsNew.Input);
+                break;
+            case P.HistoryEvent.EventTypeOneofCase.ExecutionStarted:
+                OrchestrationInstance instance = proto.ExecutionStarted.OrchestrationInstance.ToCore();
+                conversionState?.SetOrchestrationInstance(instance);
+                historyEvent = new ExecutionStartedEvent(proto.EventId, proto.ExecutionStarted.Input)
+                {
+                    Name = proto.ExecutionStarted.Name,
+                    Version = proto.ExecutionStarted.Version,
+                    OrchestrationInstance = instance,
+                    Tags = proto.ExecutionStarted.Tags,
+                    ParentInstance = proto.ExecutionStarted.ParentInstance == null ? null : new ParentInstance
+                    {
+                        Name = proto.ExecutionStarted.ParentInstance.Name,
+                        Version = proto.ExecutionStarted.ParentInstance.Version,
+                        OrchestrationInstance = proto.ExecutionStarted.ParentInstance.OrchestrationInstance.ToCore(),
+                        TaskScheduleId = proto.ExecutionStarted.ParentInstance.TaskScheduledId,
+                    },
+                    ScheduledStartTime = proto.ExecutionStarted.ScheduledStartTimestamp?.ToDateTime(),
+                };
+                break;
+            case P.HistoryEvent.EventTypeOneofCase.ExecutionCompleted:
+                historyEvent = new ExecutionCompletedEvent(
+                    proto.EventId,
+                    proto.ExecutionCompleted.Result,
+                    proto.ExecutionCompleted.OrchestrationStatus.ToCore());
+                break;
+            case P.HistoryEvent.EventTypeOneofCase.ExecutionTerminated:
+                historyEvent = new ExecutionTerminatedEvent(proto.EventId, proto.ExecutionTerminated.Input);
+                break;
+            case P.HistoryEvent.EventTypeOneofCase.ExecutionSuspended:
+                historyEvent = new ExecutionSuspendedEvent(proto.EventId, proto.ExecutionSuspended.Input);
+                break;
+            case P.HistoryEvent.EventTypeOneofCase.ExecutionResumed:
+                historyEvent = new ExecutionResumedEvent(proto.EventId, proto.ExecutionResumed.Input);
+                break;
+            case P.HistoryEvent.EventTypeOneofCase.TaskScheduled:
+                historyEvent = new TaskScheduledEvent(
+                    proto.EventId,
+                    proto.TaskScheduled.Name,
+                    proto.TaskScheduled.Version,
+                    proto.TaskScheduled.Input);
+                break;
+            case P.HistoryEvent.EventTypeOneofCase.TaskCompleted:
+                historyEvent = new TaskCompletedEvent(
+                    proto.EventId,
+                    proto.TaskCompleted.TaskScheduledId,
+                    proto.TaskCompleted.Result);
+                break;
+            case P.HistoryEvent.EventTypeOneofCase.TaskFailed:
+                historyEvent = new TaskFailedEvent(
+                    proto.EventId,
+                    proto.TaskFailed.TaskScheduledId,
+                    reason: null,  /* not supported */
+                    details: null, /* not supported */
+                    proto.TaskFailed.FailureDetails.ToCore());
+                break;
+            case P.HistoryEvent.EventTypeOneofCase.SubOrchestrationInstanceCreated:
+                historyEvent = new SubOrchestrationInstanceCreatedEvent(proto.EventId)
+                {
+                    Input = proto.SubOrchestrationInstanceCreated.Input,
+                    InstanceId = proto.SubOrchestrationInstanceCreated.InstanceId,
+                    Name = proto.SubOrchestrationInstanceCreated.Name,
+                    Version = proto.SubOrchestrationInstanceCreated.Version,
+                };
+                break;
+            case P.HistoryEvent.EventTypeOneofCase.SubOrchestrationInstanceCompleted:
+                historyEvent = new SubOrchestrationInstanceCompletedEvent(
+                    proto.EventId,
+                    proto.SubOrchestrationInstanceCompleted.TaskScheduledId,
+                    proto.SubOrchestrationInstanceCompleted.Result);
+                break;
+            case P.HistoryEvent.EventTypeOneofCase.SubOrchestrationInstanceFailed:
+                historyEvent = new SubOrchestrationInstanceFailedEvent(
+                    proto.EventId,
+                    proto.SubOrchestrationInstanceFailed.TaskScheduledId,
+                    reason: null /* not supported */,
+                    details: null /* not supported */,
+                    proto.SubOrchestrationInstanceFailed.FailureDetails.ToCore());
+                break;
+            case P.HistoryEvent.EventTypeOneofCase.TimerCreated:
+                historyEvent = new TimerCreatedEvent(
+                    proto.EventId,
+                    proto.TimerCreated.FireAt.ToDateTime());
+                break;
+            case P.HistoryEvent.EventTypeOneofCase.TimerFired:
+                historyEvent = new TimerFiredEvent(
+                    eventId: -1,
+                    proto.TimerFired.FireAt.ToDateTime())
+                {
+                    TimerId = proto.TimerFired.TimerId,
+                };
+                break;
+            case P.HistoryEvent.EventTypeOneofCase.OrchestratorStarted:
+                historyEvent = new OrchestratorStartedEvent(proto.EventId);
+                break;
+            case P.HistoryEvent.EventTypeOneofCase.OrchestratorCompleted:
+                historyEvent = new OrchestratorCompletedEvent(proto.EventId);
+                break;
+            case P.HistoryEvent.EventTypeOneofCase.EventSent:
+                historyEvent = new EventSentEvent(proto.EventId)
+                {
+                    InstanceId = proto.EventSent.InstanceId,
+                    Name = proto.EventSent.Name,
+                    Input = proto.EventSent.Input,
+                };
+                break;
+            case P.HistoryEvent.EventTypeOneofCase.EventRaised:
+                historyEvent = new EventRaisedEvent(proto.EventId, proto.EventRaised.Input)
+                {
+                    Name = proto.EventRaised.Name,
+                };
+                break;
+            case P.HistoryEvent.EventTypeOneofCase.EntityOperationCalled:
+                historyEvent = EntityConversions.EncodeOperationCalled(proto, conversionState!.CurrentInstance);
+                conversionState?.EntityRequestIds.Add(proto.EntityOperationCalled.RequestId);
+                break;
+            case P.HistoryEvent.EventTypeOneofCase.EntityOperationSignaled:
+                historyEvent = EntityConversions.EncodeOperationSignaled(proto);
+                conversionState?.EntityRequestIds.Add(proto.EntityOperationSignaled.RequestId);
+                break;
+            case P.HistoryEvent.EventTypeOneofCase.EntityLockRequested:
+                historyEvent = EntityConversions.EncodeLockRequested(proto, conversionState!.CurrentInstance);
+                conversionState?.AddUnlockObligations(proto.EntityLockRequested);
+                break;
+            case P.HistoryEvent.EventTypeOneofCase.EntityUnlockSent:
+                historyEvent = EntityConversions.EncodeUnlockSent(proto, conversionState!.CurrentInstance);
+                conversionState?.RemoveUnlockObligation(proto.EntityUnlockSent.TargetInstanceId);
+                break;
+            case P.HistoryEvent.EventTypeOneofCase.EntityLockGranted:
+                historyEvent = EntityConversions.EncodeLockGranted(proto);
+                break;
+            case P.HistoryEvent.EventTypeOneofCase.EntityOperationCompleted:
+                historyEvent = EntityConversions.EncodeOperationCompleted(proto);
+                break;
+            case P.HistoryEvent.EventTypeOneofCase.EntityOperationFailed:
+                historyEvent = EntityConversions.EncodeOperationFailed(proto);
+                break;
+            case P.HistoryEvent.EventTypeOneofCase.GenericEvent:
+                historyEvent = new GenericEvent(proto.EventId, proto.GenericEvent.Data);
+                break;
+            case P.HistoryEvent.EventTypeOneofCase.HistoryState:
+                historyEvent = new HistoryStateEvent(
+                    proto.EventId,
+                    new OrchestrationState
+                    {
+                        OrchestrationInstance = new OrchestrationInstance
+                        {
+                            InstanceId = proto.HistoryState.OrchestrationState.InstanceId,
+                        },
+                        Name = proto.HistoryState.OrchestrationState.Name,
+                        Version = proto.HistoryState.OrchestrationState.Version,
+                        ScheduledStartTime = proto.HistoryState.OrchestrationState.ScheduledStartTimestamp.ToDateTime(),
+                        CreatedTime = proto.HistoryState.OrchestrationState.CreatedTimestamp.ToDateTime(),
+                        LastUpdatedTime = proto.HistoryState.OrchestrationState.LastUpdatedTimestamp.ToDateTime(),
+                        Input = proto.HistoryState.OrchestrationState.Input,
+                        Output = proto.HistoryState.OrchestrationState.Output,
+                        Status = proto.HistoryState.OrchestrationState.CustomStatus,
+                        Tags = proto.HistoryState.OrchestrationState.Tags,
+                    });
+                break;
+            default:
+                throw new NotSupportedException($"Deserialization of {proto.EventTypeCase} is not supported.");
+        }
+
+        historyEvent.Timestamp = proto.Timestamp.ToDateTime();
+        return historyEvent;
+    }
+
+    /// <summary>
+    /// Converts a <see cref="DateTime" /> to a gRPC <see cref="Timestamp" />.
+    /// </summary>
+    /// <param name="dateTime">The date-time to convert.</param>
+    /// <returns>The gRPC timestamp.</returns>
+    internal static Timestamp ToTimestamp(this DateTime dateTime)
+    {
+        // The protobuf libraries require timestamps to be in UTC
+        if (dateTime.Kind == DateTimeKind.Unspecified)
+        {
+            dateTime = DateTime.SpecifyKind(dateTime, DateTimeKind.Utc);
+        }
+        else if (dateTime.Kind == DateTimeKind.Local)
+        {
+            dateTime = dateTime.ToUniversalTime();
+        }
+
+        return Timestamp.FromDateTime(dateTime);
+    }
+
+    /// <summary>
+    /// Converts a <see cref="DateTime" /> to a gRPC <see cref="Timestamp" />.
+    /// </summary>
+    /// <param name="dateTime">The date-time to convert.</param>
+    /// <returns>The gRPC timestamp.</returns>
+    internal static Timestamp? ToTimestamp(this DateTime? dateTime)
+        => dateTime.HasValue ? dateTime.Value.ToTimestamp() : null;
+
+    /// <summary>
+    /// Converts a <see cref="DateTimeOffset" /> to a gRPC <see cref="Timestamp" />.
+    /// </summary>
+    /// <param name="dateTime">The date-time to convert.</param>
+    /// <returns>The gRPC timestamp.</returns>
+    internal static Timestamp ToTimestamp(this DateTimeOffset dateTime) => Timestamp.FromDateTimeOffset(dateTime);
+
+    /// <summary>
+    /// Converts a <see cref="DateTimeOffset" /> to a gRPC <see cref="Timestamp" />.
+    /// </summary>
+    /// <param name="dateTime">The date-time to convert.</param>
+    /// <returns>The gRPC timestamp.</returns>
+    internal static Timestamp? ToTimestamp(this DateTimeOffset? dateTime)
+        => dateTime.HasValue ? dateTime.Value.ToTimestamp() : null;
+
+    /// <summary>
+    /// Constructs a <see cref="P.OrchestratorResponse" />.
+    /// </summary>
+    /// <param name="instanceId">The orchestrator instance ID.</param>
+    /// <param name="customStatus">The orchestrator customer status or <c>null</c> if no custom status.</param>
+    /// <param name="actions">The orchestrator actions.</param>
+    /// <param name="completionToken">
+    /// The completion token for the work item. It must be the exact same <see cref="P.WorkItem.CompletionToken" />
+    /// value that was provided by the corresponding <see cref="P.WorkItem"/> that triggered the orchestrator execution.
+    /// </param>
+    /// <param name="entityConversionState">The entity conversion state, or null if no conversion is required.</param>
+    /// <returns>The orchestrator response.</returns>
+    /// <exception cref="NotSupportedException">When an orchestrator action is unknown.</exception>
+    internal static P.OrchestratorResponse ConstructOrchestratorResponse(
+        string instanceId,
+        string? customStatus,
+        IEnumerable<OrchestratorAction> actions,
+        string completionToken,
+        EntityConversionState? entityConversionState)
+    {
+        Check.NotNull(actions);
+        var response = new P.OrchestratorResponse
+        {
+            InstanceId = instanceId,
+            CustomStatus = customStatus,
+            CompletionToken = completionToken,
+        };
+
+        foreach (OrchestratorAction action in actions)
+        {
+            var protoAction = new P.OrchestratorAction { Id = action.Id };
+
+            switch (action.OrchestratorActionType)
+            {
+                case OrchestratorActionType.ScheduleOrchestrator:
+                    var scheduleTaskAction = (ScheduleTaskOrchestratorAction)action;
+                    protoAction.ScheduleTask = new P.ScheduleTaskAction
+                    {
+                        Name = scheduleTaskAction.Name,
+                        Version = scheduleTaskAction.Version,
+                        Input = scheduleTaskAction.Input,
+                    };
+                    break;
+                case OrchestratorActionType.CreateSubOrchestration:
+                    var subOrchestrationAction = (CreateSubOrchestrationAction)action;
+                    protoAction.CreateSubOrchestration = new P.CreateSubOrchestrationAction
+                    {
+                        Input = subOrchestrationAction.Input,
+                        InstanceId = subOrchestrationAction.InstanceId,
+                        Name = subOrchestrationAction.Name,
+                        Version = subOrchestrationAction.Version,
+                    };
+                    break;
+                case OrchestratorActionType.CreateTimer:
+                    var createTimerAction = (CreateTimerOrchestratorAction)action;
+                    protoAction.CreateTimer = new P.CreateTimerAction
+                    {
+                        FireAt = createTimerAction.FireAt.ToTimestamp(),
+                    };
+                    break;
+                case OrchestratorActionType.SendEvent:
+                    var sendEventAction = (SendEventOrchestratorAction)action;
+                    if (sendEventAction.Instance == null)
+                    {
+                        throw new ArgumentException(
+                            $"{nameof(SendEventOrchestratorAction)} cannot have a null Instance property!");
+                    }
+
+                    if (entityConversionState is not null
+                        && DTCore.Common.Entities.IsEntityInstance(sendEventAction.Instance.InstanceId)
+                        && sendEventAction.EventName is not null
+                        && sendEventAction.EventData is not null)
+                    {
+                        P.SendEntityMessageAction sendAction = new P.SendEntityMessageAction();
+                        protoAction.SendEntityMessage = sendAction;
+
+                        EntityConversions.DecodeEntityMessageAction(
+                            sendEventAction.EventName,
+                            sendEventAction.EventData,
+                            sendEventAction.Instance.InstanceId,
+                            sendAction,
+                            out string requestId);
+
+                        entityConversionState.EntityRequestIds.Add(requestId);
+
+                        switch (sendAction.EntityMessageTypeCase)
+                        {
+                            case P.SendEntityMessageAction.EntityMessageTypeOneofCase.EntityLockRequested:
+                                entityConversionState.AddUnlockObligations(sendAction.EntityLockRequested);
+                                break;
+                            case P.SendEntityMessageAction.EntityMessageTypeOneofCase.EntityUnlockSent:
+                                entityConversionState.RemoveUnlockObligation(sendAction.EntityUnlockSent.TargetInstanceId);
+                                break;
+                            default:
+                                break;
+                        }
+                    }
+                    else
+                    {
+                        protoAction.SendEvent = new P.SendEventAction
+                        {
+                            Instance = sendEventAction.Instance.ToProtobuf(),
+                            Name = sendEventAction.EventName,
+                            Data = sendEventAction.EventData,
+                        };
+                    }
+
+                    break;
+                case OrchestratorActionType.OrchestrationComplete:
+
+                    if (entityConversionState is not null)
+                    {
+                        // as a precaution, unlock any entities that were not unlocked for some reason, before
+                        // completing the orchestration.
+                        foreach ((string target, string criticalSectionId) in entityConversionState.ResetObligations())
+                        {
+                            response.Actions.Add(new P.OrchestratorAction
+                            {
+                                Id = action.Id,
+                                SendEntityMessage = new P.SendEntityMessageAction
+                                {
+                                    EntityUnlockSent = new P.EntityUnlockSentEvent
+                                    {
+                                        CriticalSectionId = criticalSectionId,
+                                        TargetInstanceId = target,
+                                        ParentInstanceId = entityConversionState.CurrentInstance?.InstanceId,
+                                    },
+                                },
+                            });
+                        }
+                    }
+
+                    var completeAction = (OrchestrationCompleteOrchestratorAction)action;
+                    protoAction.CompleteOrchestration = new P.CompleteOrchestrationAction
+                    {
+                        CarryoverEvents =
+                        {
+                            // TODO
+                        },
+                        Details = completeAction.Details,
+                        NewVersion = completeAction.NewVersion,
+                        OrchestrationStatus = completeAction.OrchestrationStatus.ToProtobuf(),
+                        Result = completeAction.Result,
+                    };
+
+                    if (completeAction.OrchestrationStatus == OrchestrationStatus.Failed)
+                    {
+                        protoAction.CompleteOrchestration.FailureDetails = completeAction.FailureDetails.ToProtobuf();
+                    }
+
+                    break;
+                default:
+                    throw new NotSupportedException($"Unknown orchestrator action: {action.OrchestratorActionType}");
+            }
+
+            response.Actions.Add(protoAction);
+        }
+
+        return response;
+    }
+
+    /// <summary>
+    /// Converts a <see cref="P.OrchestrationStatus" /> to a <see cref="OrchestrationStatus" />.
+    /// </summary>
+    /// <param name="status">The status to convert.</param>
+    /// <returns>The converted status.</returns>
+    internal static OrchestrationStatus ToCore(this P.OrchestrationStatus status)
+    {
+        return (OrchestrationStatus)status;
+    }
+
+    /// <summary>
+    /// Converts a <see cref="P.OrchestrationStatus" /> to a <see cref="OrchestrationStatus" />.
+    /// </summary>
+    /// <param name="status">The status to convert.</param>
+    /// <returns>The converted status.</returns>
+    [return: NotNullIfNotNull(nameof(status))]
+    internal static OrchestrationInstance? ToCore(this P.OrchestrationInstance? status)
+    {
+        if (status == null)
+        {
+            return null;
+        }
+
+        return new OrchestrationInstance
+        {
+            InstanceId = status.InstanceId,
+            ExecutionId = status.ExecutionId,
+        };
+    }
+
+    /// <summary>
+    /// Converts a <see cref="P.TaskFailureDetails" /> to a <see cref="TaskFailureDetails" />.
+    /// </summary>
+    /// <param name="failureDetails">The failure details to convert.</param>
+    /// <returns>The converted failure details.</returns>
+    [return: NotNullIfNotNull(nameof(failureDetails))]
+    internal static TaskFailureDetails? ToTaskFailureDetails(this P.TaskFailureDetails? failureDetails)
+    {
+        if (failureDetails == null)
+        {
+            return null;
+        }
+
+        return new TaskFailureDetails(
+            failureDetails.ErrorType,
+            failureDetails.ErrorMessage,
+            failureDetails.StackTrace,
+            failureDetails.InnerFailure.ToTaskFailureDetails());
+    }
+
+    /// <summary>
+    /// Converts a <see cref="Exception" /> to <see cref="P.TaskFailureDetails" />.
+    /// </summary>
+    /// <param name="e">The exception to convert.</param>
+    /// <returns>The task failure details.</returns>
+    [return: NotNullIfNotNull(nameof(e))]
+    internal static P.TaskFailureDetails? ToTaskFailureDetails(this Exception? e)
+    {
+        if (e == null)
+        {
+            return null;
+        }
+
+        return new P.TaskFailureDetails
+        {
+            ErrorType = e.GetType().FullName,
+            ErrorMessage = e.Message,
+            StackTrace = e.StackTrace,
+            InnerFailure = e.InnerException.ToTaskFailureDetails(),
+        };
+    }
+
+    /// <summary>
+    /// Converts a <see cref="P.EntityBatchRequest" /> to a <see cref="EntityBatchRequest" />.
+    /// </summary>
+    /// <param name="entityBatchRequest">The entity batch request to convert.</param>
+    /// <returns>The converted entity batch request.</returns>
+    [return: NotNullIfNotNull(nameof(entityBatchRequest))]
+    internal static EntityBatchRequest? ToEntityBatchRequest(this P.EntityBatchRequest? entityBatchRequest)
+    {
+        if (entityBatchRequest == null)
+        {
+            return null;
+        }
+
+        return new EntityBatchRequest()
+        {
+            EntityState = entityBatchRequest.EntityState,
+            InstanceId = entityBatchRequest.InstanceId,
+            Operations = entityBatchRequest.Operations.Select(r => r.ToOperationRequest()).ToList(),
+        };
+    }
+
+    /// <summary>
+    /// Converts a <see cref="P.EntityRequest" /> to a <see cref="EntityBatchRequest" />.
+    /// </summary>
+    /// <param name="entityRequest">The entity request to convert.</param>
+    /// <param name="batchRequest">The converted request.</param>
+    /// <param name="operationInfos">Additional info about each operation, required by DTS.</param>
+    internal static void ToEntityBatchRequest(
+        this P.EntityRequest entityRequest,
+        out EntityBatchRequest batchRequest,
+        out List<P.OperationInfo> operationInfos)
+    {
+        batchRequest = new EntityBatchRequest()
+        {
+            EntityState = entityRequest.EntityState,
+            InstanceId = entityRequest.InstanceId,
+            Operations = [], // operations are added to this collection below
+        };
+
+        operationInfos = new(entityRequest.OperationRequests.Count);
+
+        foreach (P.HistoryEvent? op in entityRequest.OperationRequests)
+        {
+            if (op.EntityOperationSignaled is not null)
+            {
+                batchRequest.Operations.Add(new OperationRequest
+                {
+                    Id = Guid.Parse(op.EntityOperationSignaled.RequestId),
+                    Operation = op.EntityOperationSignaled.Operation,
+                    Input = op.EntityOperationSignaled.Input,
+                });
+                operationInfos.Add(new P.OperationInfo
+                {
+                    RequestId = op.EntityOperationSignaled.RequestId,
+                    ResponseDestination = null, // means we don't send back a response to the caller
+                });
+            }
+            else if (op.EntityOperationCalled is not null)
+            {
+                batchRequest.Operations.Add(new OperationRequest
+                {
+                    Id = Guid.Parse(op.EntityOperationCalled.RequestId),
+                    Operation = op.EntityOperationCalled.Operation,
+                    Input = op.EntityOperationCalled.Input,
+                });
+                operationInfos.Add(new P.OperationInfo
+                {
+                    RequestId = op.EntityOperationCalled.RequestId,
+                    ResponseDestination = new P.OrchestrationInstance
+                    {
+                        InstanceId = op.EntityOperationCalled.ParentInstanceId,
+                        ExecutionId = op.EntityOperationCalled.ParentExecutionId,
+                    },
+                });
+            }
+        }
+    }
+
+    /// <summary>
+    /// Converts a <see cref="P.OperationRequest" /> to a <see cref="OperationRequest" />.
+    /// </summary>
+    /// <param name="operationRequest">The operation request to convert.</param>
+    /// <returns>The converted operation request.</returns>
+    [return: NotNullIfNotNull(nameof(operationRequest))]
+    internal static OperationRequest? ToOperationRequest(this P.OperationRequest? operationRequest)
+    {
+        if (operationRequest == null)
+        {
+            return null;
+        }
+
+        return new OperationRequest()
+        {
+            Operation = operationRequest.Operation,
+            Input = operationRequest.Input,
+            Id = Guid.Parse(operationRequest.RequestId),
+            TraceContext = operationRequest.TraceContext != null ?
+            new DistributedTraceContext(
+                operationRequest.TraceContext.TraceParent,
+                operationRequest.TraceContext.TraceState) : null,
+        };
+    }
+
+    /// <summary>
+    /// Converts a <see cref="P.OperationResult" /> to a <see cref="OperationResult" />.
+    /// </summary>
+    /// <param name="operationResult">The operation result to convert.</param>
+    /// <returns>The converted operation result.</returns>
+    [return: NotNullIfNotNull(nameof(operationResult))]
+    internal static OperationResult? ToOperationResult(this P.OperationResult? operationResult)
+    {
+        if (operationResult == null)
+        {
+            return null;
+        }
+
+        switch (operationResult.ResultTypeCase)
+        {
+            case P.OperationResult.ResultTypeOneofCase.Success:
+                return new OperationResult()
+                {
+                    Result = operationResult.Success.Result,
+                    StartTime = operationResult.Success.StartTime?.ToDateTime(),
+                    EndTime = operationResult.Success.EndTime?.ToDateTime(),
+                };
+
+            case P.OperationResult.ResultTypeOneofCase.Failure:
+                return new OperationResult()
+                {
+                    FailureDetails = operationResult.Failure.FailureDetails.ToCore(),
+                    StartTime = operationResult.Failure.StartTime?.ToDateTime(),
+                    EndTime = operationResult.Failure.EndTime?.ToDateTime(),
+                };
+
+            default:
+                throw new NotSupportedException($"Deserialization of {operationResult.ResultTypeCase} is not supported.");
+        }
+    }
+
+    /// <summary>
+    /// Converts a <see cref="OperationResult" /> to <see cref="P.OperationResult" />.
+    /// </summary>
+    /// <param name="operationResult">The operation result to convert.</param>
+    /// <returns>The converted operation result.</returns>
+    [return: NotNullIfNotNull(nameof(operationResult))]
+    internal static P.OperationResult? ToOperationResult(this OperationResult? operationResult)
+    {
+        if (operationResult == null)
+        {
+            return null;
+        }
+
+        if (operationResult.FailureDetails == null)
+        {
+            return new P.OperationResult()
+            {
+                Success = new P.OperationResultSuccess()
+                {
+                    Result = operationResult.Result,
+                    StartTime = operationResult.StartTime?.ToTimestamp(),
+                    EndTime = operationResult.EndTime?.ToTimestamp(),
+                },
+            };
+        }
+        else
+        {
+            return new P.OperationResult()
+            {
+                Failure = new P.OperationResultFailure()
+                {
+                    FailureDetails = ToProtobuf(operationResult.FailureDetails),
+                    StartTime = operationResult.StartTime?.ToTimestamp(),
+                    EndTime = operationResult.EndTime?.ToTimestamp(),
+                },
+            };
+        }
+    }
+
+    /// <summary>
+    /// Converts a <see cref="P.OperationAction" /> to a <see cref="OperationAction" />.
+    /// </summary>
+    /// <param name="operationAction">The operation action to convert.</param>
+    /// <returns>The converted operation action.</returns>
+    [return: NotNullIfNotNull(nameof(operationAction))]
+    internal static OperationAction? ToOperationAction(this P.OperationAction? operationAction)
+    {
+        if (operationAction == null)
+        {
+            return null;
+        }
+
+        switch (operationAction.OperationActionTypeCase)
+        {
+            case P.OperationAction.OperationActionTypeOneofCase.SendSignal:
+
+                return new SendSignalOperationAction()
+                {
+                    Name = operationAction.SendSignal.Name,
+                    Input = operationAction.SendSignal.Input,
+                    InstanceId = operationAction.SendSignal.InstanceId,
+                    ScheduledTime = operationAction.SendSignal.ScheduledTime?.ToDateTime(),
+                    RequestTime = operationAction.SendSignal.RequestTime?.ToDateTime(),
+                    ParentTraceContext = operationAction.SendSignal.ParentTraceContext != null ?
+                        new DistributedTraceContext(
+                            operationAction.SendSignal.ParentTraceContext.TraceParent,
+                            operationAction.SendSignal.ParentTraceContext.TraceState) : null,
+                };
+
+            case P.OperationAction.OperationActionTypeOneofCase.StartNewOrchestration:
+
+                return new StartNewOrchestrationOperationAction()
+                {
+                    Name = operationAction.StartNewOrchestration.Name,
+                    Input = operationAction.StartNewOrchestration.Input,
+                    InstanceId = operationAction.StartNewOrchestration.InstanceId,
+                    Version = operationAction.StartNewOrchestration.Version,
+                    ScheduledStartTime = operationAction.StartNewOrchestration.ScheduledTime?.ToDateTime(),
+                    RequestTime = operationAction.StartNewOrchestration.RequestTime?.ToDateTime(),
+                    ParentTraceContext = operationAction.StartNewOrchestration.ParentTraceContext != null ?
+                        new DistributedTraceContext(
+                            operationAction.StartNewOrchestration.ParentTraceContext.TraceParent,
+                            operationAction.StartNewOrchestration.ParentTraceContext.TraceState) : null,
+                };
+            default:
+                throw new NotSupportedException($"Deserialization of {operationAction.OperationActionTypeCase} is not supported.");
+        }
+    }
+
+    /// <summary>
+    /// Converts a <see cref="OperationAction" /> to <see cref="P.OperationAction" />.
+    /// </summary>
+    /// <param name="operationAction">The operation action to convert.</param>
+    /// <returns>The converted operation action.</returns>
+    [return: NotNullIfNotNull(nameof(operationAction))]
+    internal static P.OperationAction? ToOperationAction(this OperationAction? operationAction)
+    {
+        if (operationAction == null)
+        {
+            return null;
+        }
+
+        var action = new P.OperationAction();
+
+        switch (operationAction)
+        {
+            case SendSignalOperationAction sendSignalAction:
+
+                action.SendSignal = new P.SendSignalAction()
+                {
+                    Name = sendSignalAction.Name,
+                    Input = sendSignalAction.Input,
+                    InstanceId = sendSignalAction.InstanceId,
+                    ScheduledTime = sendSignalAction.ScheduledTime?.ToTimestamp(),
+                    RequestTime = sendSignalAction.RequestTime?.ToTimestamp(),
+                    ParentTraceContext = sendSignalAction.ParentTraceContext != null ?
+                        new P.TraceContext
+                        {
+                            TraceParent = sendSignalAction.ParentTraceContext.TraceParent,
+                            TraceState = sendSignalAction.ParentTraceContext.TraceState,
+                        }
+                    : null,
+                };
+                break;
+
+            case StartNewOrchestrationOperationAction startNewOrchestrationAction:
+
+                action.StartNewOrchestration = new P.StartNewOrchestrationAction()
+                {
+                    Name = startNewOrchestrationAction.Name,
+                    Input = startNewOrchestrationAction.Input,
+                    Version = startNewOrchestrationAction.Version,
+                    InstanceId = startNewOrchestrationAction.InstanceId,
+                    ScheduledTime = startNewOrchestrationAction.ScheduledStartTime?.ToTimestamp(),
+                };
+                break;
+        }
+
+        return action;
+    }
+
+    /// <summary>
+    /// Converts a <see cref="P.EntityBatchResult" /> to a <see cref="EntityBatchResult" />.
+    /// </summary>
+    /// <param name="entityBatchResult">The operation result to convert.</param>
+    /// <returns>The converted operation result.</returns>
+    [return: NotNullIfNotNull(nameof(entityBatchResult))]
+    internal static EntityBatchResult? ToEntityBatchResult(this P.EntityBatchResult? entityBatchResult)
+    {
+        if (entityBatchResult == null)
+        {
+            return null;
+        }
+
+        return new EntityBatchResult()
+        {
+            Actions = entityBatchResult.Actions.Select(operationAction => operationAction!.ToOperationAction()).ToList(),
+            EntityState = entityBatchResult.EntityState,
+            Results = entityBatchResult.Results.Select(operationResult => operationResult!.ToOperationResult()).ToList(),
+            FailureDetails = entityBatchResult.FailureDetails.ToCore(),
+        };
+    }
+
+    /// <summary>
+    /// Converts a <see cref="EntityBatchResult" /> to <see cref="P.EntityBatchResult" />.
+    /// </summary>
+    /// <param name="entityBatchResult">The operation result to convert.</param>
+    /// <param name="completionToken">The completion token, or null for the older protocol.</param>
+    /// <param name="operationInfos">Additional information about each operation, required by DTS.</param>
+    /// <returns>The converted operation result.</returns>
+    [return: NotNullIfNotNull(nameof(entityBatchResult))]
+    internal static P.EntityBatchResult? ToEntityBatchResult(
+        this EntityBatchResult? entityBatchResult,
+        string? completionToken = null,
+        IEnumerable<P.OperationInfo>? operationInfos = null)
+    {
+        if (entityBatchResult == null)
+        {
+            return null;
+        }
+
+        return new P.EntityBatchResult()
+        {
+            EntityState = entityBatchResult.EntityState,
+            FailureDetails = entityBatchResult.FailureDetails.ToProtobuf(),
+            Actions = { entityBatchResult.Actions?.Select(a => a.ToOperationAction()) ?? [] },
+            Results = { entityBatchResult.Results?.Select(a => a.ToOperationResult()) ?? [] },
+            CompletionToken = completionToken ?? string.Empty,
+            OperationInfos = { operationInfos ?? [] },
+        };
+    }
+
+    /// <summary>
+    /// Converts the gRPC representation of orchestrator entity parameters to the DT.Core representation.
+    /// </summary>
+    /// <param name="parameters">The DT.Core representation.</param>
+    /// <returns>The gRPC representation.</returns>
+    [return: NotNullIfNotNull(nameof(parameters))]
+    internal static TaskOrchestrationEntityParameters? ToCore(this P.OrchestratorEntityParameters? parameters)
+    {
+        if (parameters == null)
+        {
+            return null;
+        }
+
+        return new TaskOrchestrationEntityParameters()
+        {
+            EntityMessageReorderWindow = parameters.EntityMessageReorderWindow.ToTimeSpan(),
+        };
+    }
+
+    /// <summary>
+    /// Gets the approximate byte count for a <see cref="P.TaskFailureDetails" />.
+    /// </summary>
+    /// <param name="failureDetails">The failure details.</param>
+    /// <returns>The approximate byte count.</returns>
+    internal static int GetApproximateByteCount(this P.TaskFailureDetails failureDetails)
+    {
+        // Protobuf strings are always UTF-8: https://developers.google.com/protocol-buffers/docs/proto3#scalar
+        Encoding encoding = Encoding.UTF8;
+
+        int byteCount = 0;
+        if (failureDetails.ErrorType != null)
+        {
+            byteCount += encoding.GetByteCount(failureDetails.ErrorType);
+        }
+
+        if (failureDetails.ErrorMessage != null)
+        {
+            byteCount += encoding.GetByteCount(failureDetails.ErrorMessage);
+        }
+
+        if (failureDetails.StackTrace != null)
+        {
+            byteCount += encoding.GetByteCount(failureDetails.StackTrace);
+        }
+
+        if (failureDetails.InnerFailure != null)
+        {
+            byteCount += failureDetails.InnerFailure.GetApproximateByteCount();
+        }
+
+        return byteCount;
+    }
+
+    /// <summary>
+    /// Decode a protobuf message from a base64 string.
+    /// </summary>
+    /// <typeparam name="T">The type to decode to.</typeparam>
+    /// <param name="parser">The message parser.</param>
+    /// <param name="encodedMessage">The base64 encoded message.</param>
+    /// <returns>The decoded message.</returns>
+    /// <exception cref="ArgumentException">If decoding fails.</exception>
+    internal static T Base64Decode<T>(this MessageParser parser, string encodedMessage) where T : IMessage
+    {
+        // Decode the base64 in a way that doesn't allocate a byte[] on each request
+        int encodedByteCount = Encoding.UTF8.GetByteCount(encodedMessage);
+        byte[] buffer = ArrayPool<byte>.Shared.Rent(encodedByteCount);
+        try
+        {
+            // The Base64 APIs require first converting the string into UTF-8 bytes. We then
+            // do an in-place conversion from base64 UTF-8 bytes to protobuf bytes so that
+            // we can finally decode the protobuf request.
+            Encoding.UTF8.GetBytes(encodedMessage, 0, encodedMessage.Length, buffer, 0);
+            OperationStatus status = Base64.DecodeFromUtf8InPlace(
+                buffer.AsSpan(0, encodedByteCount),
+                out int bytesWritten);
+            if (status != OperationStatus.Done)
+            {
+                throw new ArgumentException(
+                    $"Failed to base64-decode the '{typeof(T).Name}' payload: {status}", nameof(encodedMessage));
+            }
+
+            return (T)parser.ParseFrom(buffer, 0, bytesWritten);
+        }
+        finally
+        {
+            ArrayPool<byte>.Shared.Return(buffer);
+        }
+    }
+
+    /// <summary>
+    /// Converts a grpc <see cref="P.TaskFailureDetails" /> to a <see cref="FailureDetails" />.
+    /// </summary>
+    /// <param name="failureDetails">The failure details to convert.</param>
+    /// <returns>The converted failure details.</returns>
+    internal static FailureDetails? ToCore(this P.TaskFailureDetails? failureDetails)
+    {
+        if (failureDetails == null)
+        {
+            return null;
+        }
+
+        return new FailureDetails(
+            failureDetails.ErrorType,
+            failureDetails.ErrorMessage,
+            failureDetails.StackTrace,
+            failureDetails.InnerFailure.ToCore(),
+            failureDetails.IsNonRetriable);
+    }
+
+    /// <summary>
+    /// Converts a <see cref="Google.Protobuf.WellKnownTypes.Value"/> instance to a corresponding C# object.
+    /// </summary>
+    /// <param name="value">The Protobuf Value to convert.</param>
+    /// <returns>The corresponding C# object.</returns>
+    /// <exception cref="NotSupportedException">
+    /// Thrown when the Protobuf Value.KindCase is not one of the supported types.
+    /// </exception>
+    internal static object? ConvertValueToObject(Google.Protobuf.WellKnownTypes.Value value)
+    {
+        switch (value.KindCase)
+        {
+            case Google.Protobuf.WellKnownTypes.Value.KindOneofCase.NullValue:
+                return null;
+            case Google.Protobuf.WellKnownTypes.Value.KindOneofCase.NumberValue:
+                return value.NumberValue;
+            case Google.Protobuf.WellKnownTypes.Value.KindOneofCase.StringValue:
+                return value.StringValue;
+            case Google.Protobuf.WellKnownTypes.Value.KindOneofCase.BoolValue:
+                return value.BoolValue;
+            case Google.Protobuf.WellKnownTypes.Value.KindOneofCase.StructValue:
+                return value.StructValue.Fields.ToDictionary(
+                    pair => pair.Key,
+                    pair => ConvertValueToObject(pair.Value));
+            case Google.Protobuf.WellKnownTypes.Value.KindOneofCase.ListValue:
+                return value.ListValue.Values.Select(ConvertValueToObject).ToList();
+            default:
+                throw new NotSupportedException($"Unsupported Value kind: {value.KindCase}");
+        }
+    }
+
+    /// <summary>
+    /// Converts a <see cref="FailureDetails" /> to a grpc <see cref="P.TaskFailureDetails" />.
+    /// </summary>
+    /// <param name="failureDetails">The failure details to convert.</param>
+    /// <returns>The converted failure details.</returns>
+    static P.TaskFailureDetails? ToProtobuf(this FailureDetails? failureDetails)
+    {
+        if (failureDetails == null)
+        {
+            return null;
+        }
+
+        return new P.TaskFailureDetails
+        {
+            ErrorType = failureDetails.ErrorType ?? "(unknown)",
+            ErrorMessage = failureDetails.ErrorMessage ?? "(unknown)",
+            StackTrace = failureDetails.StackTrace,
+            IsNonRetriable = failureDetails.IsNonRetriable,
+            InnerFailure = failureDetails.InnerFailure.ToProtobuf(),
+        };
+    }
+
+    static P.OrchestrationStatus ToProtobuf(this OrchestrationStatus status)
+    {
+        return (P.OrchestrationStatus)status;
+    }
+
+    static P.OrchestrationInstance ToProtobuf(this OrchestrationInstance instance)
+    {
+        return new P.OrchestrationInstance
+        {
+            InstanceId = instance.InstanceId,
+            ExecutionId = instance.ExecutionId,
+        };
+    }
+
+    /// <summary>
+    /// Tracks state required for converting orchestration histories containing entity-related events.
+    /// </summary>
+    internal class EntityConversionState
+    {
+        readonly bool insertMissingEntityUnlocks;
+
+        OrchestrationInstance? instance;
+        HashSet<string>? entityRequestIds;
+        Dictionary<string, string>? unlockObligations;
+
+        /// <summary>
+        /// Initializes a new instance of the <see cref="EntityConversionState"/> class.
+        /// </summary>
+        /// <param name="insertMissingEntityUnlocks">Whether to insert missing unlock events in to the history
+        /// when the orchestration completes.</param>
+        public EntityConversionState(bool insertMissingEntityUnlocks)
+        {
+            this.ConvertFromProto = (P.HistoryEvent e) => ProtoUtils.ConvertHistoryEvent(e, this);
+            this.insertMissingEntityUnlocks = insertMissingEntityUnlocks;
+        }
+
+        /// <summary>
+        /// Gets a function that converts a history event in protobuf format to a core history event.
+        /// </summary>
+        public Func<P.HistoryEvent, HistoryEvent> ConvertFromProto { get; }
+
+        /// <summary>
+        /// Gets the orchestration instance of this history.
+        /// </summary>
+        public OrchestrationInstance? CurrentInstance => this.instance;
+
+        /// <summary>
+        /// Gets the set of guids that have been used as entity request ids in this history.
+        /// </summary>
+        public HashSet<string> EntityRequestIds => this.entityRequestIds ??= new();
+
+        /// <summary>
+        /// Records the orchestration instance, which may be needed for some conversions.
+        /// </summary>
+        /// <param name="instance">The orchestration instance.</param>
+        public void SetOrchestrationInstance(OrchestrationInstance instance)
+        {
+            this.instance = instance;
+        }
+
+        /// <summary>
+        /// Adds unlock obligations for all entities that are being locked by this request.
+        /// </summary>
+        /// <param name="request">The lock request.</param>
+        public void AddUnlockObligations(P.EntityLockRequestedEvent request)
+        {
+            if (!this.insertMissingEntityUnlocks)
+            {
+                return;
+            }
+
+            this.unlockObligations ??= new();
+
+            foreach (string target in request.LockSet)
+            {
+                this.unlockObligations[target] = request.CriticalSectionId;
+            }
+        }
+
+        /// <summary>
+        /// Removes an unlock obligation.
+        /// </summary>
+        /// <param name="target">The target entity.</param>
+        public void RemoveUnlockObligation(string target)
+        {
+            if (!this.insertMissingEntityUnlocks)
+            {
+                return;
+            }
+
+            this.unlockObligations?.Remove(target);
+        }
+
+        /// <summary>
+        /// Returns the remaining unlock obligations, and clears the list.
+        /// </summary>
+        /// <returns>The unlock obligations.</returns>
+        public IEnumerable<(string Target, string CriticalSectionId)> ResetObligations()
+        {
+            if (!this.insertMissingEntityUnlocks)
+            {
+                yield break;
+            }
+
+            if (this.unlockObligations is not null)
+            {
+                foreach (var kvp in this.unlockObligations)
+                {
+                    yield return (kvp.Key, kvp.Value);
+                }
+
+                this.unlockObligations = null;
+            }
+        }
+    }
+}