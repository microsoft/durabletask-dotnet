--- conflicted
+++ resolved
@@ -1,24 +1,20 @@
-trigger:
-  branches:
-    include:
-    # These are the branches we'll mirror to our internal ADO instance
-    # Keep this set limited as appropriate (don't mirror individual user branches).
-    - main
-<<<<<<< HEAD
-    - stevosyan/distributed-tracing-for-entities-isolated-with-dtcore-nuget
-=======
-    - vabachu/release-testing
->>>>>>> 958ec3ae
-
-resources:
-  repositories:
-  - repository: eng
-    type: git
-    name: engineering
-    ref: refs/tags/release
-
-variables:
-  - template: ci/variables/cfs.yml@eng
-
-extends:
-  template: ci/code-mirror.yml@eng
+trigger:
+  branches:
+    include:
+    # These are the branches we'll mirror to our internal ADO instance
+    # Keep this set limited as appropriate (don't mirror individual user branches).
+    - main
+    - vabachu/release-testing
+
+resources:
+  repositories:
+  - repository: eng
+    type: git
+    name: engineering
+    ref: refs/tags/release
+
+variables:
+  - template: ci/variables/cfs.yml@eng
+
+extends:
+  template: ci/code-mirror.yml@eng