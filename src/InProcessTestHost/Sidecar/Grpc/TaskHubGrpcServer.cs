--- conflicted
+++ resolved
@@ -715,9 +715,6 @@
         }
     }
 
-<<<<<<< HEAD
-    /// <inheritdoc/>
-=======
     /// <summary>
     /// Streams the instance history for a given orchestration instance to the client in chunked form.
     /// </summary>
@@ -725,7 +722,6 @@
     /// <param name="responseStream">The response stream used to write history chunks.</param>
     /// <param name="context">The server call context for the streaming operation.</param>
     /// <returns>A task that completes when streaming finishes.</returns>
->>>>>>> c45f0138
     public override async Task StreamInstanceHistory(P.StreamInstanceHistoryRequest request, IServerStreamWriter<P.HistoryChunk> responseStream, ServerCallContext context)
     {
         if (this.streamingPastEvents.TryGetValue(request.InstanceId, out List<P.HistoryEvent>? pastEvents))
