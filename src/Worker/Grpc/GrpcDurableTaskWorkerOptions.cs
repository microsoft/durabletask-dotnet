// Copyright (c) Microsoft Corporation.
// Licensed under the MIT License.

using P = Microsoft.DurableTask.Protobuf;

namespace Microsoft.DurableTask.Worker.Grpc;

/// <summary>
/// The gRPC worker options.
/// </summary>
public sealed class GrpcDurableTaskWorkerOptions : DurableTaskWorkerOptions
{
    /// <summary>
    /// The minimum allowed size (in bytes) for complete orchestration work item chunks.
    /// </summary>
    public const int MinCompleteOrchestrationWorkItemChunkSizeInBytes = 1 * 1024 * 1024; // 1 MB

    /// <summary>
    /// The maximum allowed size (in bytes) for complete orchestration work item chunks.
    /// </summary>
    public const int MaxCompleteOrchestrationWorkItemChunkSizeBytes = 4_089_446; // 3.9 MB

    int completeOrchestrationWorkItemChunkSizeInBytes = MaxCompleteOrchestrationWorkItemChunkSizeBytes;

    /// <summary>
    /// Gets or sets the address of the gRPC endpoint to connect to. Default is localhost:4001.
    /// </summary>
    public string? Address { get; set; }

    /// <summary>
    /// Gets or sets the gRPC channel to use. Will supersede <see cref="CallInvoker" /> when provided.
    /// </summary>
    public GrpcChannel? Channel { get; set; }

    /// <summary>
    /// Gets or sets the gRPC call invoker to use. Will supersede <see cref="Address" /> when provided.
    /// </summary>
    public CallInvoker? CallInvoker { get; set; }

    /// <summary>
    /// Gets the collection of capabilities enabled on this worker.
    /// Capabilities are announced to the backend on connection.
    /// </summary>
    public HashSet<P.WorkerCapability> Capabilities { get; } = new() { P.WorkerCapability.HistoryStreaming };

    /// <summary>
    /// Gets or sets the maximum size of all actions in a complete orchestration work item chunk.
    /// The default value is 3.9MB. We leave some headroom to account for request size overhead.
    /// </summary>
    /// <remarks>
    /// This value is used to limit the size of the complete orchestration work item request.
<<<<<<< HEAD
=======
    /// If the response exceeds this limit, it will be automatically split into multiple chunks of maximum size OrchestrationWorkItemChunkSizeInBytes
>>>>>>> 53b2284a
    /// If the response exceeds this limit, it will be automatically split into multiple chunks.
    /// </remarks>
    /// <exception cref="ArgumentOutOfRangeException">
    /// Thrown when the value is less than 1 MB or greater than 3.9 MB.
    /// </exception>
    public int CompleteOrchestrationWorkItemChunkSizeInBytes
    {
        get => this.completeOrchestrationWorkItemChunkSizeInBytes;
        set
        {
            if (value < MinCompleteOrchestrationWorkItemChunkSizeInBytes ||
                value > MaxCompleteOrchestrationWorkItemChunkSizeBytes)
            {
                string message = $"CompleteOrchestrationWorkItemChunkSizeInBytes must be between " +
                    $"{MinCompleteOrchestrationWorkItemChunkSizeInBytes} bytes (1 MB) and " +
                    $"{MaxCompleteOrchestrationWorkItemChunkSizeBytes} bytes (3.9 MB), inclusive.";
                throw new ArgumentOutOfRangeException(
                    nameof(this.CompleteOrchestrationWorkItemChunkSizeInBytes),
                    value,
                    message);
            }

            this.completeOrchestrationWorkItemChunkSizeInBytes = value;
        }
    }

    /// <summary>
    /// Gets the internal protocol options. These are used to control backend-dependent features.
    /// </summary>
    internal InternalOptions Internal { get; } = new();

    /// <summary>
    /// Internal options are not exposed directly, but configurable via <see cref="Internal.InternalOptionsExtensions"/>.
    /// </summary>
    internal class InternalOptions
    {
        /// <summary>
        /// Gets or sets a value indicating whether entity-related events appearing in orchestration histories should be
        /// automatically converted back and forth between the old DT Core representation (JSON-encoded external events)
        /// and the new protobuf representation (explicit history events), which is used by the DTS scheduler backend.
        /// </summary>
        public bool ConvertOrchestrationEntityEvents { get; set; }

        /// <summary>
        /// Gets or sets a value indicating whether to automatically add entity
        /// unlock events into the history when an orchestration terminates while holding an entity lock.
        /// </summary>
        public bool InsertEntityUnlocksOnCompletion { get; set; }
    }
}<|MERGE_RESOLUTION|>--- conflicted
+++ resolved
@@ -49,11 +49,7 @@
     /// </summary>
     /// <remarks>
     /// This value is used to limit the size of the complete orchestration work item request.
-<<<<<<< HEAD
-=======
     /// If the response exceeds this limit, it will be automatically split into multiple chunks of maximum size OrchestrationWorkItemChunkSizeInBytes
->>>>>>> 53b2284a
-    /// If the response exceeds this limit, it will be automatically split into multiple chunks.
     /// </remarks>
     /// <exception cref="ArgumentOutOfRangeException">
     /// Thrown when the value is less than 1 MB or greater than 3.9 MB.
